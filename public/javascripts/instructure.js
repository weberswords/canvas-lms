/**
 * Copyright (C) 2011 Instructure, Inc.
 *
 * This file is part of Canvas.
 *
 * Canvas is free software: you can redistribute it and/or modify it under
 * the terms of the GNU Affero General Public License as published by the Free
 * Software Foundation, version 3 of the License.
 *
 * Canvas is distributed in the hope that it will be useful, but WITHOUT ANY
 * WARRANTY; without even the implied warranty of MERCHANTABILITY or FITNESS FOR
 * A PARTICULAR PURPOSE. See the GNU Affero General Public License for more
 * details.
 *
 * You should have received a copy of the GNU Affero General Public License
 * along with this program. If not, see <http://www.gnu.org/licenses/>.
 */

define([
  'compiled/views/KeyboardNavDialog',
  'INST' /* INST */,
  'i18n!instructure',
  'jquery' /* $ */,
  'underscore',
  'timezone',
  'compiled/userSettings',
  'str/htmlEscape',
  'wikiSidebar',
  'instructure_helper',
  'jqueryui/draggable',
  'jquery.ajaxJSON' /* ajaxJSON */,
  'jquery.doc_previews' /* filePreviewsEnabled, loadDocPreview */,
  'jquery.dropdownList' /* dropdownList */,
  'jquery.google-analytics' /* trackEvent */,
  'jquery.instructure_date_and_time' /* datetimeString, dateString, fudgeDateForProfileTimezone */,
  'jquery.instructure_forms' /* formSubmit, fillFormData, formErrors */,
  'jqueryui/dialog',
  'jquery.instructure_misc_helpers' /* replaceTags, youTubeID */,
  'jquery.instructure_misc_plugins' /* ifExists, .dim, confirmDelete, showIf, fillWindowWithMe */,
  'jquery.keycodes' /* keycodes */,
  'jquery.loadingImg' /* loadingImage */,
  'compiled/jquery.rails_flash_notifications',
  'jquery.templateData' /* fillTemplateData, getTemplateData */,
  'compiled/jquery/fixDialogButtons',
  'compiled/jquery/mediaCommentThumbnail',
  'tinymce.editor_box' /* editorBox */,
  'vendor/date' /* Date.parse */,
  'vendor/jquery.ba-tinypubsub' /* /\.publish\(/ */,
  'jqueryui/accordion' /* /\.accordion\(/ */,
  'jqueryui/resizable' /* /\.resizable/ */,
  'jqueryui/sortable' /* /\.sortable/ */,
  'jqueryui/tabs' /* /\.tabs/ */,
  'compiled/behaviors/trackEvent',
  'compiled/badge_counts',
  'vendor/jquery.placeholder'
], function(KeyboardNavDialog, INST, I18n, $, _, tz, userSettings, htmlEscape, wikiSidebar) {

  $.trackEvent('Route', location.pathname.replace(/\/$/, '').replace(/\d+/g, '--') || '/');

  $(function() {

    // handle all of the click events that were triggered before the dom was ready (and thus weren't handled by jquery listeners)
    if (window._earlyClick) {

      // unset the onclick handler we were using to capture the events
      document.removeEventListener('click', _earlyClick);

      if (_earlyClick.clicks) {
        // wait to fire the "click" events till after all of the event hanlders loaded at dom ready are initialized
        setTimeout(function(){
          $.each(_.uniq(_earlyClick.clicks), function() {
            // cant use .triggerHandler because it will not bubble,
            // but we do want to preventDefault, so this is what we have to do
            var event = $.Event('click');
            event.preventDefault();
            $(this).trigger(event);
          });
        }, 1);
      }
    }

    ///////////// START layout related stuff
    // make sure that #main is at least as big as the tallest of #right_side, #content, and #left_side and ALWAYS at least 500px tall
    $('#main:not(.already_sized)').css({"minHeight" : Math.max($("#left_side").height(), parseInt(($('#main').css('minHeight') || "").replace('px', ''), 10))});

    var $menu_items = $(".menu-item"),
        $menu = $("#menu"),
        menuItemHoverTimeoutId;

    // Makes sure that the courses/groups menu is openable by clicking
    $coursesItem = $menu.find('#courses_menu_item .menu-item-title');
    $coursesItem.click(function (e) {
      if (e.metaKey || e.ctrlKey) return;
      e.preventDefault();
      $coursesItem.focus();
    })

    function clearMenuHovers(){
      window.clearTimeout(menuItemHoverTimeoutId);
      // this is explicitly finding every time in case
      // someone has added menu items to the list after init
      $menu.find(".menu-item").removeClass("hover hover-pending");
    }

    function unhoverMenuItem(){
      $menu_items.filter(".hover-pending").removeClass('hover-pending');
      menuItemHoverTimeoutId = window.setTimeout(clearMenuHovers, 400);
    }

    function hoverMenuItem(event){
      var hadClass = $menu_items.filter(".hover").length > 0;
      clearMenuHovers();
      var $elem = $(this);
      $elem.addClass('hover-pending');
      if(hadClass) { $elem.addClass('hover'); }
      setTimeout(function() {
        if($elem.hasClass('hover-pending')) {
          $elem.addClass("hover");
        }
      }, 300);
      $.publish('menu/hovered', $elem);
    }

    $menu
      .delegate('.menu-item', 'mouseenter focusin', hoverMenuItem )
      .delegate('.menu-item', 'mouseleave focusout', unhoverMenuItem );


    // this stuff is for the ipad, it needs a little help getting the drop menus to show up
    $menu_items.live('touchstart', function(){
      // if we are not in an alredy hovering drop-down, drop it down, otherwise do nothing
      // (so that if a link is clicked in one of the li's it gets followed).
      if(!$(this).hasClass('hover')){
        return hoverMenuItem.call(this, event);
      }
    });
    // If I touch anywhere on the screen besides inside a dropdown, make the dropdowns go away.
    $(document).bind('touchstart', function(event){
      if (!$(event.target).closest(".menu-item").length) {
        unhoverMenuItem();
      }
    });



    // this next block of code adds the ellipsis on the breadcrumb if it overflows one line
    var $breadcrumbs = $("#breadcrumbs"),
        $breadcrumbEllipsis,
        addedEllipsisClass = false;
    function resizeBreadcrumb(){
      var maxWidth = 500,
          // we want to make sure that the breadcrumb doesnt wrap multiple lines, the way we are going to check if it is one line
          // is by grabbing the first (which should be the home crumb) and checking to see how high it is, the * 1.5 part is
          // just in case to ever handle any padding or margin.
          hightOfOneBreadcrumb = $breadcrumbs.find('li:visible:first').height() * 1.5;
      $breadcrumbEllipsis = $breadcrumbEllipsis || $breadcrumbs.find('.ellipsible');
      $breadcrumbEllipsis.css('maxWidth', "");
      $breadcrumbEllipsis.ifExists(function(){
        for (var i=0; $breadcrumbs.height() > hightOfOneBreadcrumb && i < 20; i++) { //the i here is just to make sure we don't get into an ifinite loop somehow
          if (!addedEllipsisClass) {
            addedEllipsisClass = true;
            $breadcrumbEllipsis.addClass('ellipsis');
          }
          $breadcrumbEllipsis.css('maxWidth', (maxWidth -= 20));
        }
      });
    }
    resizeBreadcrumb(); //force it to run once right now
    $(window).resize(resizeBreadcrumb);
    // end breadcrumb ellipsis


    //////////////// END layout related stuff

    KeyboardNavDialog.prototype.bindOpenKeys.call({$el: $('#keyboard_navigation')});

    $("#switched_role_type").ifExists(function(){
      var context_class = $(this).attr('class');
      var $img = $("<img/>");
      var switched_roles_message = null;
      switch ($(this).data('role')) {
        case 'TeacherEnrollment':
          switched_roles_message = I18n.t('switched_roles_message.teacher', "You have switched roles temporarily for this course, and are now viewing the course as a teacher.  You can restore your role and permissions from the course home page.");
          break;
        case 'StudentEnrollment':
          switched_roles_message = I18n.t('switched_roles_message.student', "You have switched roles temporarily for this course, and are now viewing the course as a student.  You can restore your role and permissions from the course home page.");
          break;
        case 'TaEnrollment':
          switched_roles_message = I18n.t('switched_roles_message.ta', "You have switched roles temporarily for this course, and are now viewing the course as a TA.  You can restore your role and permissions from the course home page.");
          break;
        case 'ObserverEnrollment':
          switched_roles_message = I18n.t('switched_roles_message.observer', "You have switched roles temporarily for this course, and are now viewing the course as an observer.  You can restore your role and permissions from the course home page.");
          break;
        case 'DesignerEnrollment':
          switched_roles_message = I18n.t('switched_roles_message.designer', "You have switched roles temporarily for this course, and are now viewing the course as a designer.  You can restore your role and permissions from the course home page.");
          break;
        default:
          switched_roles_message = I18n.t('switched_roles_message.student', "You have switched roles temporarily for this course, and are now viewing the course as a student.  You can restore your role and permissions from the course home page.");
      };
      $img.attr('src', '/images/warning.png')
        .attr('title', switched_roles_message)
        .css({
          paddingRight: 2,
          width: 12,
          height: 12
        });
      $("#crumb_" + context_class).find("a").prepend($img);
    });

    $("a.show_quoted_text_link").live('click', function(event) {
      var $text = $(this).parents(".quoted_text_holder").children(".quoted_text");
      if($text.length > 0) {
        event.preventDefault();
        $text.show();
        $(this).hide();
      }
    });

    $(".custom_search_results_link").click(function(event) {
      event.preventDefault();
      var $dialog = $("#custom_search_results_dialog");
      $dialog.dialog({
        title: I18n.t('titles.search_for_open_resources', "Search for Open Resources"),
        width: 600,
        height: 400
      });
      var control = $dialog.data('searchControl');
      if(control) {
        control.execute($("title").text());
      }
    });

    $("a.equella_content_link").live('click', function(event) {
      event.preventDefault();
      var $dialog = $("#equella_preview_dialog");
      if( !$dialog.length ) {
        $dialog = $("<div/>");
        $dialog.attr('id', 'equella_preview_dialog').hide();
        $dialog.html("<h2/><iframe style='background: url(/images/ajax-loader-medium-444.gif) no-repeat left top; width: 800px; height: 350px; border: 0;' src='about:blank' borderstyle='0'/><div style='text-align: right;'><a href='#' class='original_link external external_link' target='_blank'>" + htmlEscape(I18n.t('links.view_equella_content_in_new_window', "view the content in a new window")) + "</a>");
        $dialog.find("h2").text($(this).attr('title') || $(this).text() || I18n.t('titles.equella_content_preview', "Equella Content Preview"));
        var $iframe = $dialog.find("iframe");
        setTimeout(function() {
          $iframe.css('background', '#fff');
        }, 2500);
        $("body").append($dialog);
        $dialog.dialog({
          autoOpen: false,
          width: 'auto',
          resizable: false,
          title: I18n.t('titles.equella_content_preview', "Equella Content Preview"),
          close: function() {
            $dialog.find("iframe").attr('src', 'about:blank');
          }
        });
      }
      $dialog.find(".original_link").attr('href', $(this).attr('href'));
      $dialog.dialog('close').dialog('open');
      $dialog.find("iframe").attr('src', $(this).attr('href'));
    });


    // Adds a way to automatically open dialogs by just giving them the .dialog_opener class.
    // Uses the aria-controls attribute to specify id of dialog to open because that is already
    // a best practice accessibility-wise (as a side note you should also add "role=button").
    // You can pass in options to the dialog with the data-dialog-options attribute.
    //
    // Examples:
    //
    // <a class="dialog_opener" aria-controls="foobar" role="button" href="#">
    // opens the dialog with id="foobar"
    //
    // <a class="dialog_opener" aria-controls="my_dialog" data-dialog-opts="{resizable:false, width: 300}" role="button" href="#">
    // opens the .my_dialog dialog and passes the options {resizable:false, width: 300}

    // the :not clause is to not allow users access to this functionality in their content.
    $('.dialog_opener[aria-controls]:not(.user_content *)').live('click', function(event){
      var link = this;
      $('#' + $(this).attr('aria-controls')).ifExists(function($dialog){
        event.preventDefault();

        // if the linked dialog has not already been initialized, initialize it (passing in opts)
        if (!$dialog.data('dialog')) {
          $dialog.dialog($.extend({
            autoOpen: false,
            modal: true
          }, $(link).data('dialogOpts')));
          $dialog.fixDialogButtons();
        }

        $dialog.dialog('open');
      });
    });

    function enhanceUserContent() {
      var $content = $("#content");
      $(".user_content:not(.enhanced):visible").addClass('unenhanced');
      $(".user_content.unenhanced:visible")
        .each(function() {
          var $this = $(this);
          $this.find("img").css('maxWidth', Math.min($content.width(), $this.width()));
          $this.data('unenhanced_content_html', $this.html());
        })
        .find(".enhanceable_content").show()
          .filter(".dialog").each(function(){
            var $dialog = $(this);
            $dialog.hide();
            $dialog.closest(".user_content").find("a[href='#" + $dialog.attr('id') + "']").click(function(event) {
              event.preventDefault();
              $dialog.dialog();
            });
          }).end()
          .filter(".draggable").draggable().end()
          .filter(".resizable").resizable().end()
          .filter(".sortable").sortable().end()
          .filter(".accordion").accordion().end()
          .filter(".tabs").each(function() {
            $(this).tabs();
          }).end()
        .end()
        .find("a:not(.not_external, .external):external").each(function(){
          var externalLink = htmlEscape(I18n.t('titles.external_link', 'Links to an external site.'));
          $(this)
            .not(":has(img)")
            .addClass('external')
            .html('<span>' + $(this).html() + '</span>')
            .attr('target', '_blank')
            .append('<span aria-hidden="true" class="ui-icon ui-icon-extlink ui-icon-inline" title="' + $.raw(externalLink) + '"/>')
            .append('<span class="screenreader-only">&nbsp;(' + $.raw(externalLink) + ')</span>');
        }).end()
          .find("a.instructure_file_link").each(function() {
              var $link = $(this),
                  $span = $("<span class='instructure_file_link_holder link_holder'/>");
              $link.removeClass('instructure_file_link').before($span).appendTo($span);
              if($link.attr('target') != '_blank') {
            $span.append("<a href='" + htmlEscape($link.attr('href')) + "' target='_blank' title='" + htmlEscape(I18n.t('titles.view_in_new_window', "View in a new window")) +
                "' style='padding-left: 5px;'><img src='/images/popout.png' alt='" + htmlEscape(I18n.t('titles.view_in_new_window', "View in a new window")) + "'/></a>");
          }
        });
      if ($.filePreviewsEnabled()) {
        $("a.instructure_scribd_file").not(".inline_disabled").each(function() {
          var $link = $(this);
          if ( $.trim($link.text()) ) {
            var $span = $("<span class='instructure_scribd_file_holder link_holder'/>"),
                        $scribd_link = $("<a class='scribd_file_preview_link' aria-hidden='true' tabindex='-1' href='" + htmlEscape($link.attr('href')) + "' title='" + htmlEscape(I18n.t('titles.preview_document', "Preview the document")) +
                            "' style='padding-left: 5px;'><img src='/images/preview.png' alt='" + htmlEscape(I18n.t('titles.preview_document', "Preview the document")) + "'/></a>");
                    $link.removeClass('instructure_scribd_file').before($span).appendTo($span);
                    $span.append($scribd_link);
                    if($link.hasClass('auto_open')) {
                        $scribd_link.click();
                    }
                }
            });
        }

      $(".user_content.unenhanced a")
        .find("img.media_comment_thumbnail").each(function() {
          $(this).closest("a").addClass('instructure_inline_media_comment');
        }).end()
        .filter(".instructure_inline_media_comment").removeClass('no-underline').mediaCommentThumbnail('normal').end()
        .filter(".instructure_video_link, .instructure_audio_link").mediaCommentThumbnail('normal', true).end()
        .not(".youtubed").each(function() {
          var $link = $(this),
              href = $link.attr('href'),
              id = $.youTubeID(href || "");
          if($link.hasClass('inline_disabled')) {
          } else if(id) {
            var $after = $('<a href="'+ htmlEscape(href) +'" class="youtubed"><img src="/images/play_overlay.png" class="media_comment_thumbnail" style="background-image: url(//img.youtube.com/vi/' + htmlEscape(id) + '/2.jpg)"/></a>')
              .click(function(event) {
                event.preventDefault();
                var $video = $("<span class='youtube_holder' style='display: block;'><object width='425' height='344'><param name='wmode' value='opaque'></param><param name='movie' value='//www.youtube.com/v/" + htmlEscape(id) + "&autoplay=1&hl=en_US&fs=1&'></param><param name='allowFullScreen' value='true'></param><param name='allowscriptaccess' value='always'></param><embed src='//www.youtube.com/v/" + htmlEscape(id) + "&autoplay=1&hl=en_US&fs=1&' type='application/x-shockwave-flash' allowscriptaccess='always' allowfullscreen='true' width='425' height='344' wmode='opaque'></embed></object><br/><a href='#' style='font-size: 0.8em;' class='hide_youtube_embed_link'>" + htmlEscape(I18n.t('links.minimize_youtube_video', "Minimize Video")) + "</a></span>");
                $video.find(".hide_youtube_embed_link").click(function(event) {
                  event.preventDefault();
                  $video.remove();
                  $after.show();
                  $.trackEvent('hide_embedded_content', 'hide_you_tube');
                });
                $(this).after($video).hide();
              });
            $.trackEvent('show_embedded_content', 'show_you_tube');
            $link
              .addClass('youtubed')
              .after($after);
          }
        });
      $(".user_content.unenhanced").removeClass('unenhanced').addClass('enhanced');

      setTimeout(function() {
        $(".user_content form.user_content_post_form:not(.submitted)").submit().addClass('submitted');
      }, 10);
    };
    if ($.filePreviewsEnabled()) {
      $("a.scribd_file_preview_link").live('click', function(event) {
        event.preventDefault();
        var $link = $(this).loadingImage({image_size: 'small'}).hide();
        $.ajaxJSON($link.attr('href').replace(/\/download.*/, ""), 'GET', {}, function(data) {
          var attachment = data && data.attachment;
          $link.loadingImage('remove');
          if (attachment &&
                ($.isPreviewable(attachment.content_type, 'google') ||
                 attachment.canvadoc_session_url)) {
            var $div = $("<span><br /></span>")
              .insertAfter($link.parents(".link_holder:last"))
              .loadDocPreview({
                canvadoc_session_url: attachment.canvadoc_session_url,
                mimeType: attachment.content_type,
                public_url: attachment.authenticated_s3_url,
                attachment_preview_processing: attachment.workflow_state == 'pending_upload' || attachment.workflow_state == 'processing'
              })
              .append(
                $('<a href="#" style="font-size: 0.8em;" class="hide_file_preview_link">' + htmlEscape(I18n.t('links.minimize_file_preview', 'Minimize File Preview')) + '</a>')
                .click(function(event) {
                  event.preventDefault();
                  $link.show();
                  $div.remove();
                  $.trackEvent('hide_embedded_content', 'hide_file_preview');
                })
              );
            $.trackEvent('show_embedded_content', 'show_file_preview');
          }
        }, function() {
          $link.loadingImage('remove').hide();
        });
      });
    } else {
      $("a.scribd_file_preview_link").live('click', function(event) {
        event.preventDefault();
        alert(I18n.t('alerts.file_previews_disabled', 'File previews have been disabled for this Canvas site'));
      });
    }

    // publishing the 'userContent/change' will run enhanceUserContent at most once every 50ms
    var enhanceUserContentTimeout;
    $.subscribe('userContent/change', function(){
      clearTimeout(enhanceUserContentTimeout);
      enhanceUserContentTimeout = setTimeout(enhanceUserContent, 50);
    });


    $(document).bind('user_content_change', enhanceUserContent);
    setInterval(enhanceUserContent, 15000);
    setTimeout(enhanceUserContent, 1000);

    $(".zone_cached_datetime").each(function() {
      if($(this).attr('title')) {
        var datetime = tz.parse($(this).attr('title'));
        if (datetime) {
          $(this).text($.datetimeString(datetime));
        }
      }
    });

    $(".show_sub_messages_link").click(function(event) {
      event.preventDefault();
      $(this).parents(".subcontent").find(".communication_sub_message.toggled_communication_sub_message").removeClass('toggled_communication_sub_message');
      $(this).parents(".communication_sub_message").remove();
    });
    $(".show_comments_link").click(function(event) {
      event.preventDefault();
      $(this).closest("ul").find("li").show();
      $(this).closest("li").remove();
    });
    $(".communication_message .message_short .read_more_link").click(function(event) {
      event.preventDefault();
      $(this).parents(".communication_message").find(".message_short").hide().end()
        .find(".message").show();
    });
    $(".communication_message .close_notification_link").live('click', function(event) {
      event.preventDefault();
      var $message = $(this).parents(".communication_message");
      $message.confirmDelete({
        url: $(this).attr('rel'),
        noMessage: true,
        success: function() {
          $(this).slideUp(function() {
            $(this).remove();
          });
        }
      });
    });
    $(".communication_message .add_entry_link").click(function(event) {
      event.preventDefault();
      var $message = $(this).parents(".communication_message");
      var $reply = $message.find(".reply_message").hide();
      var $response = $message.find(".communication_sub_message.blank").clone(true).removeClass('blank');
      $reply.before($response.show());
      var id = _.uniqueId("textarea_");
      $response.find("textarea.rich_text").attr('id', id);
      $(document).triggerHandler('richTextStart', $("#" + id));
      $response.find("textarea:first").focus().select();
    });
    $(document).bind('richTextStart', function(event, $editor) {
      if(!$editor || $editor.length === 0) { return; }
      $editor = $($editor);
      if(!$editor || $editor.length === 0) { return; }
      $editor.editorBox();
      $editor.editorBox('focus', true);
      if(wikiSidebar) {
        wikiSidebar.attachToEditor($editor);
        $("#sidebar_content").hide();
        wikiSidebar.show();
      }
    }).bind('richTextEnd', function(event, $editor) {
      if(!$editor || $editor.length === 0) { return; }
      $editor = $($editor);
      if(!$editor || $editor.length === 0) { return; }
      $editor.editorBox('destroy');
      if(wikiSidebar) {
        $("#sidebar_content").show();
        wikiSidebar.hide();
      }
    });

    $(".cant_record_link").click(function(event) {
      event.preventDefault();
      $("#cant_record_dialog").dialog({
        modal: true,
        title: I18n.t('titles.cant_create_recordings', "Can't Create Recordings?"),
        width: 400
      });
    });

    $(".communication_message .content .links .show_users_link,.communication_message .header .show_users_link").click(function(event) {
      event.preventDefault();
      $(this).parents(".communication_message").find(".content .users_list").slideToggle();
    });
    $(".communication_message .delete_message_link").click(function(event) {
      event.preventDefault();
      $(this).parents(".communication_message").confirmDelete({
        noMessage: true,
        url: $(this).attr('href'),
        success: function() {
          $(this).slideUp();
        }
      });
    });
    $(".communication_sub_message .add_conversation_message_form").formSubmit({
      beforeSubmit: function(data) {
        $(this).find("button").attr('disabled', true);
        $(this).find(".submit_button").text(I18n.t('status.posting_message', "Posting Message..."));
        $(this).loadingImage();
      },
      success: function(data) {
        $(this).loadingImage('remove');

        // message is the message div containing this form, and conversation the
        // owning conversation. we make a copy of this div before filling it out
        // so that we can use it for the next message (if any)
        var $message = $(this).parents(".communication_sub_message")
        var $conversation = $message.parents(".communication_message");

        // fill out this message, display the new info, and remove the form
        message_data = data.messages[0];
        $message.fillTemplateData({
          data: {
            post_date: $.datetimeString(message_data.created_at),
            message: message_data.body
          },
          htmlValues: ['message']
        });
        $message.find(".message").show();
        $(this).remove();

        // turn the "add message" button back on
        $conversation.find(".reply_message").show();

        // notify the user and any other watchers in the document
        $.flashMessage('Message Sent!');
        $(document).triggerHandler('user_content_change');
        if(location.pathname === '/') {
          $.trackEvent('dashboard_comment', 'create');
        }
      },
      error: function(data) {
        $(this).loadingImage('remove');
        $(this).find("button").attr('disabled', false);
        $(this).find(".submit_button").text("Post Failed, Try Again");
        $(this).formErrors(data);
      }
    });
    $(".communication_sub_message .add_sub_message_form").formSubmit({
      beforeSubmit: function(data) {
        $(this).find("button").attr('disabled', true);
        $(this).find(".submit_button").text(I18n.t('status.posting_message', "Posting Message..."));
        $(this).loadingImage();
      },
      success: function(data) {
        $(this).loadingImage('remove');
        var $message = $(this).parents(".communication_sub_message");
        if($(this).hasClass('submission_comment_form')) {
          var user_id = $(this).getTemplateData({textValues: ['submission_user_id']}).submission_user_id;
          var submission = null;
          for(var idx in data) {
            var s = data[idx].submission;
            if(s.user_id == user_id) {
              submission = s;
            }
          }
          if(submission) {
            var comment = submission.submission_comments[submission.submission_comments.length - 1].submission_comment;
            comment.post_date = $.datetimeString(comment.created_at);
            comment.message = comment.formatted_body || comment.comment;
            $message.fillTemplateData({
              data: comment,
              htmlValues: ['message']
            });
          }
        } else {
          var entry = data.discussion_entry;
          entry.post_date = $.datetimeString(entry.created_at);
          $message.find(".content > .message_html").val(entry.message);
          $message.fillTemplateData({
            data: entry,
            htmlValues: ['message']
          });
        }
        $message.find(".message").show();
        $message.find(".user_content").removeClass('enhanced');
        $message.parents(".communication_message").find(".reply_message").removeClass('lonely_behavior_message').show();
        $(document).triggerHandler('richTextEnd', $(this).find("textarea.rich_text"));
        $(document).triggerHandler('user_content_change');
        $(this).remove();
        if(location.href.match(/dashboard/)) {
          $.trackEvent('dashboard_comment', 'create');
        }
      },
      error: function(data) {
        $(this).loadingImage('remove');
        $(this).find("button").attr('disabled', false);
        $(this).find(".submit_button").text(I18n.t('errors.posting_message_failed', "Post Failed, Try Again"));
        $(this).formErrors(data);
      }
    });
    $(".communication_sub_message form .cancel_button").click(function() {
      var $form = $(this).parents(".communication_sub_message");
      var $message = $(this).parents(".communication_message");
      $(document).triggerHandler('richTextEnd', $form.find("textarea.rich_text"));
      $form.remove();
      $message.find(".reply_message").show();
    });
    $(".communication_message,.communication_sub_message").bind('focusin mouseenter', function() {
      $(this).addClass('communication_message_hover');
    }).bind('focusout mouseleave', function(){
      $(this).removeClass('communication_message_hover');
    });
    $(".communication_sub_message .more_options_reply_link").click(function(event) {
      event.preventDefault();
      var $form = $(this).parents("form");
      var params = null;
      if($form.hasClass('submission_comment_form')) {
        params = {comment: ($form.find("textarea:visible:first").val() || "")};
      } else {
        params = {message: ($form.find("textarea:visible:first").val() || "")};
      }
      location.href = $(this).attr('href') + "?message=" + encodeURIComponent(params.message);
    });
    $(".communication_message.new_activity_message").ifExists(function(){
      this.find(".message_type img").click(function() {
        var $this = $(this),
            c = $.trim($this.attr('class'));

        $this.parents(".message_type").find("img").removeClass('selected');

        $this
          .addClass('selected')
          .parents(".new_activity_message")
            .find(".message_type_text").text($this.attr('title')).end()
            .find(".activity_form").hide().end()
            .find("textarea, :text").val("").end()
            .find("." + c + "_form").show()
              .find(".context_select").change();
      });
      this.find(".context_select").change(function() {
        var $this = $(this),
            thisVal = $this.val(),
            $message = $this.parents(".communication_message"),
            $form = $message.find("form");
        $form.attr('action', $message.find("." + thisVal + "_form_url").attr('href'));
        $form.data('context_name', this.options[this.selectedIndex].text);
        $form.data('context_code', thisVal);
        $message.find(".roster_list").hide().find(":checkbox").each(function() { $(this).attr('checked', false); });
        $message.find("." + thisVal + "_roster_list").show();
      }).triggerHandler('change');
      this.find(".cancel_button").click(function(event) {
        $(this).parents(".communication_message").hide().prev(".new_activity_message").show();
      });
      this.find(".new_activity_message_link").click(function(event) {
        event.preventDefault();
        $(this).parents(".communication_message").hide().next(".new_activity_message")
          .find(".message_type img.selected").click().end()
          .show()
          .find(":text:visible:first").focus().select();
      });
      this.find("form.message_form").formSubmit({
        beforeSubmit: function(data) {
          $("button").attr('disabled', true);
          $("button.submit_button").text(I18n.t('status.posting_message', "Posting Message..."));
        },
        success: function(data) {
          $("button").attr('disabled', false);
          $("button.submit_button").text("Post Message");
          var context_code = $(this).data('context_code') || "";
          var context_name = $(this).data('context_name') || "";
          if($(this).hasClass('discussion_topic_form')) {
            var topic = data.discussion_topic;
            topic.context_code = context_name;
            topic.user_name = $("#identity .user_name").text();
            topic.post_date = $.datetimeString(topic.created_at);
            topic.topic_id = topic.id;
            var $template = $(this).parents(".communication_message").find(".template");
            var $message = $template.find(".communication_message").clone(true);
            $message.find(".header .title,.behavior_content .less_important a").attr('href', $template.find("." + context_code + "_topic_url").attr('href'));
            $message.find(".add_entry_link").attr('href', $template.find("." + context_code + "_topics_url").attr('href'));
            $message.find(".user_name").attr('href', $template.find("." + context_code + "_user_url").attr('href'));
            $message.find(".topic_assignment_link,.topic_assignment_url").attr('href', $template.find("." + context_code + "_assignment_url").attr('href'));
            $message.find(".attachment_name,.topic_attachment_url").attr('href', $template.find("." + context_code + "_attachment_url").attr('href'));
            var entry = {discussion_topic_id: topic.id};
            $message.fillTemplateData({
              data: topic,
              hrefValues: ['topic_id', 'user_id', 'assignment_id', 'attachment_id'],
              avoid: '.subcontent'
            });
            $message.find(".subcontent").fillTemplateData({
              data: entry,
              hrefValues: ['topic_id', 'user_id']
            });
            $message.find(".subcontent form").attr('action', $template.find("." + context_code + "_entries_url").attr('href'));
            $message.fillFormData(entry, {object_name: 'discussion_entry'});
            $(this).parents(".communication_message").after($message.hide());
            $message.slideDown();
            $(this).parents(".communication_message").slideUp();
            $(this).parents(".communication_message").prev(".new_activity_message").slideDown();
          } else if($(this).hasClass('announcement_form')) { // do nothing
          } else {
            location.reload();
          }
        },
        error: function(data) {
          $("button").attr('disabled', false);
          $("button.submit_button").text(I18n.t('errors.posting_message_failed', "Post Failed, Try Again"));
          $(this).formErrors(data);
        }
      });
    });
    $("#topic_list .show_all_messages_link").show().click(function(event) {
      event.preventDefault();
      $("#topic_list .topic_message").show();
      $(this).hide();
    });

    // vvvvvvvvvvvvvvvvvvvvvvvvvvvvvvvvvvvvvvvvvvvvvvvvvvvvvvvvvvvvvvvvvvvvvvvv
    // vvvvvvvvvvvvvvvvv BEGIN stuf form making pretty dates vvvvvvvvvvvvvvvvvv
    // vvvvvvvvvvvvvvvvvvvvvvvvvvvvvvvvvvvvvvvvvvvvvvvvvvvvvvvvvvvvvvvvvvvvvvvv
    var timeAgoEvents  = [];
    function timeAgoRefresh() {
      timeAgoEvents = $(".time_ago_date:visible").toArray();
      processNextTimeAgoEvent();
    }
    function processNextTimeAgoEvent() {
      var eventElement = timeAgoEvents.shift();
      if (eventElement) {
        var $event = $(eventElement),
            date = $event.data('parsed_date') || Date.parse($event.data('timestamp') || "");
        if (date) {
          var diff = new Date() - date;
          $event.data('timestamp', date.toISOString());
          $event.data('parsed_date', date);
          var fudgedDate = $.fudgeDateForProfileTimezone(date);
          var defaultDateString = fudgedDate.toString("MMM d, yyyy") + fudgedDate.toString(" h:mmtt").toLowerCase();
          var dateString = defaultDateString;
          if(diff < (24 * 3600 * 1000)) {
            if(diff < (3600 * 1000)) {
              if(diff < (60 * 1000)) {
                dateString = I18n.t('#time.less_than_a_minute_ago', "less than a minute ago");
              } else {
                var minutes = parseInt(diff / (60 * 1000), 10);
                dateString = I18n.t('#time.count_minutes_ago',
                    {one: "1 minute ago", other: "%{count} minutes ago"},
                    {count: minutes});
              }
            } else {
              var hours = parseInt(diff / (3600 * 1000), 10);
              dateString = I18n.t('#time.count_hours_ago',
                  {one: "1 hour ago", other: "%{count} hours ago"},
                  {count: hours});
            }
          }
          $event.text(dateString);
          $event.attr('title', defaultDateString);
        }
        setTimeout(processNextTimeAgoEvent, 1);
      } else {
        setTimeout(timeAgoRefresh, 60000);
      }
    }
    setTimeout(timeAgoRefresh, 100);
    // ^^^^^^^^^^^^^^^^^^^^^^^^^^^^^^^^^^^^^^^^^^^^^^^^^^^^^^^^^^^^^^^^^^^^^^^^
    // ^^^^^^^^^^^^^^^^^^ END stuff for making pretty dates ^^^^^^^^^^^^^^^^^^^
    // ^^^^^^^^^^^^^^^^^^^^^^^^^^^^^^^^^^^^^^^^^^^^^^^^^^^^^^^^^^^^^^^^^^^^^^^^

    var sequence_url = $('#sequence_footer .sequence_details_url').filter(':last').attr('href');
    if (sequence_url) {
      $.ajaxJSON(sequence_url, 'GET', {}, function(data) {
        var $sequence_footer = $('#sequence_footer');
        if (data.current_item) {
          $('#sequence_details .current').fillTemplateData({data: data.current_item.content_tag});
          $.each({previous:'.prev', next:'.next'}, function(label, cssClass) {
            var $link = $sequence_footer.find(cssClass);
            if (data[label + '_item'] || data[label + '_module']) {
              var tag = (data[label + '_item']    && data[label + '_item'].content_tag) ||
                        (data[label + '_module']  && data[label + '_module'].context_module);

              if (!data[label + '_item']) {
                tag.title = tag.title || tag.name;
                if( tag.workflow_state === "unpublished" ){
                  tag.title += " (" + I18n.t("draft", "Draft") + ")"
                }
                tag.text = (label == 'previous' ?
                  I18n.t('buttons.previous_module', "Previous Module") :
                  I18n.t('buttons.next_module', "Next Module"));
                $link.addClass('module_button');
              }
              $link.fillTemplateData({ data: tag });
              if (data[label + '_item']) {
                $link.attr('href', $.replaceTags($sequence_footer.find('.module_item_url').attr('href'), 'id', tag.id));
              } else {
                $link.attr('href', $.replaceTags($sequence_footer.find('.module_url').attr('href'), 'id', tag.id) + '/items/' + (label === 'previous' ? 'last' : 'first'));
              }
            } else {
              $link.hide();
            }
          });
          $sequence_footer.show();
          $(window).resize(); //this will be helpful for things like $.fn.fillWindowWithMe so that it knows the dimensions of the page have changed.
        }
      });
    } else {
      var sf = $('#sequence_footer')
      if (sf.length) {
        var el = $(sf[0]);
        el.moduleSequenceFooter({
          courseID: el.attr("data-course-id"),
          assetType: el.attr("data-asset-type"),
          assetID: el.attr("data-asset-id")
        });
      }
    }

<<<<<<< HEAD
    var $wizard_box = $("#wizard_box");

    function setWizardSpacerBoxDispay(action){
      $("#wizard_spacer_box").height($wizard_box.height() || 0).showIf(action === 'show');
    }

    var pathname = window.location.pathname;
    $(".close_wizard_link").click(function(event) {
      event.preventDefault();
      userSettings.set('hide_wizard_' + pathname, true);
      $wizard_box.slideUp('fast', function() {
        $(".wizard_popup_link").slideDown('fast');
        $('.wizard_popup_link').focus();
        setWizardSpacerBoxDispay('hide');
      });
    });

    $(".wizard_popup_link").click(function(event) {
      event.preventDefault();
      $(".wizard_popup_link").slideUp('fast');
      $wizard_box.slideDown('fast', function() {
        $wizard_box.triggerHandler('wizard_opened');
        $wizard_box.focus();
        $([document, window]).triggerHandler('scroll');
      });
    });

    $wizard_box.ifExists(function($wizard_box){

      $wizard_box.bind('wizard_opened', function() {
        var $wizard_options = $wizard_box.find(".wizard_options"),
            height = $wizard_options.height();
        $wizard_options.height(height);
        $wizard_box.find(".wizard_details").css({
          maxHeight: height - 5,
          overflow: 'auto'
        });
        setWizardSpacerBoxDispay('show');
      });

      $wizard_box.find(".wizard_options_list .option").click(function(event) {
        var $this = $(this);
        var $a = $(event.target).closest("a");
        if($a.length > 0 && $a.attr('href') != "#") { return; }
        event.preventDefault();
        $this.parents(".wizard_options_list").find(".option.selected").removeClass('selected');
        $this.addClass('selected');
        var $details = $wizard_box.find(".wizard_details");
        var data = $this.getTemplateData({textValues: ['header']});
        data.link = data.header;
        $details.fillTemplateData({
          data: data
        });
        $details.find(".details").remove();
        $details.find(".header").after($this.find(".details").clone(true).show());
        var url = $this.find(".header").attr('href');
        if(url != "#") {
          $details.find(".link").show().attr('href', url);
        } else {
          $details.find(".link").hide();
        }
        $details.hide().fadeIn('fast');
      });
      setTimeout(function() {
        if(!userSettings.get('hide_wizard_' + pathname)) {
           // $(".wizard_popup_link.auto_open:first").click();
        }
      }, 500);
    });

=======
>>>>>>> 6de899a8
    // this is for things like the to-do, recent items and upcoming, it
    // happend a lot so rather than duplicating it everywhere I stuck it here
    $("#right-side").delegate(".more_link", "click", function(event) {
      var $this = $(this);
      var $children = $this.parents("ul").children(':hidden').show();
      $this.closest('li').remove();

      // if they are using the keyboard to navigate (they hit enter on the link instead of actually
      // clicking it) then put focus on the first of the now-visible items--otherwise, since the
      // .more_link is hidden, focus would be completely lost and leave a blind person stranded.
      // don't want to set focus if came from a mouse click because then you'd have 2 of the tooltip
      // bubbles staying visible, see #9211
      if (event.screenX === 0) {
        $children.first().find(":tabbable:first").focus();
      }
      return false;
    });
    $("#right-side, #topic_list").delegate('.disable_item_link', 'click', function(event) {
      event.preventDefault();
      var $item = $(this).parents("li, div.topic_message");
      var url = $(this).data('api-href');
      function remove(delete_url) {
        $item.confirmDelete({
          url: delete_url,
          noMessage: true,
          success: function() {
            $(this).slideUp(function() {
              $(this).remove();
            });
          }
        });
      }
      if($(this).hasClass('grading')) {
        options = {}
        options['<span class="ui-icon ui-icon-trash">&nbsp;</span> ' + htmlEscape(I18n.t('ignore_forever', 'Ignore Forever'))] = function() { remove(url + "?permanent=1"); };
        options['<span class="ui-icon ui-icon-star">&nbsp;</span> ' + htmlEscape(I18n.t('ignore_until_new_submission', 'Ignore Until New Submission'))] = function() { remove(url); };
        $(this).dropdownList({ options: options });
      } else {
        remove(url + "?permanent=1");
      }
    });

    // in 2 seconds (to give time for everything else to load), find all the external links and add give them
    // the external link look and behavior (force them to open in a new tab)
    setTimeout(function() {
      $("#content a:external,#content a.explicit_external_link").each(function(){
        $(this)
          .not(":has(img)")
          .not(".not_external")
          .addClass('external')
          .children("span.ui-icon-extlink").remove().end()
          .html('<span>' + $(this).html() + '</span>')
          .attr('target', '_blank')
          .append('<span class="ui-icon ui-icon-extlink ui-icon-inline" title="' + htmlEscape(I18n.t('titles.external_link', 'Links to an external site.')) + '"/>');
      });
    }, 2000);
  });

  $('input[placeholder], textarea[placeholder]').placeholder();
});<|MERGE_RESOLUTION|>--- conflicted
+++ resolved
@@ -845,79 +845,6 @@
       }
     }
 
-<<<<<<< HEAD
-    var $wizard_box = $("#wizard_box");
-
-    function setWizardSpacerBoxDispay(action){
-      $("#wizard_spacer_box").height($wizard_box.height() || 0).showIf(action === 'show');
-    }
-
-    var pathname = window.location.pathname;
-    $(".close_wizard_link").click(function(event) {
-      event.preventDefault();
-      userSettings.set('hide_wizard_' + pathname, true);
-      $wizard_box.slideUp('fast', function() {
-        $(".wizard_popup_link").slideDown('fast');
-        $('.wizard_popup_link').focus();
-        setWizardSpacerBoxDispay('hide');
-      });
-    });
-
-    $(".wizard_popup_link").click(function(event) {
-      event.preventDefault();
-      $(".wizard_popup_link").slideUp('fast');
-      $wizard_box.slideDown('fast', function() {
-        $wizard_box.triggerHandler('wizard_opened');
-        $wizard_box.focus();
-        $([document, window]).triggerHandler('scroll');
-      });
-    });
-
-    $wizard_box.ifExists(function($wizard_box){
-
-      $wizard_box.bind('wizard_opened', function() {
-        var $wizard_options = $wizard_box.find(".wizard_options"),
-            height = $wizard_options.height();
-        $wizard_options.height(height);
-        $wizard_box.find(".wizard_details").css({
-          maxHeight: height - 5,
-          overflow: 'auto'
-        });
-        setWizardSpacerBoxDispay('show');
-      });
-
-      $wizard_box.find(".wizard_options_list .option").click(function(event) {
-        var $this = $(this);
-        var $a = $(event.target).closest("a");
-        if($a.length > 0 && $a.attr('href') != "#") { return; }
-        event.preventDefault();
-        $this.parents(".wizard_options_list").find(".option.selected").removeClass('selected');
-        $this.addClass('selected');
-        var $details = $wizard_box.find(".wizard_details");
-        var data = $this.getTemplateData({textValues: ['header']});
-        data.link = data.header;
-        $details.fillTemplateData({
-          data: data
-        });
-        $details.find(".details").remove();
-        $details.find(".header").after($this.find(".details").clone(true).show());
-        var url = $this.find(".header").attr('href');
-        if(url != "#") {
-          $details.find(".link").show().attr('href', url);
-        } else {
-          $details.find(".link").hide();
-        }
-        $details.hide().fadeIn('fast');
-      });
-      setTimeout(function() {
-        if(!userSettings.get('hide_wizard_' + pathname)) {
-           // $(".wizard_popup_link.auto_open:first").click();
-        }
-      }, 500);
-    });
-
-=======
->>>>>>> 6de899a8
     // this is for things like the to-do, recent items and upcoming, it
     // happend a lot so rather than duplicating it everywhere I stuck it here
     $("#right-side").delegate(".more_link", "click", function(event) {
