/*
 * Copyright (C) 2011 - present Instructure, Inc.
 *
 * This file is part of Canvas.
 *
 * Canvas is free software: you can redistribute it and/or modify it under
 * the terms of the GNU Affero General Public License as published by the Free
 * Software Foundation, version 3 of the License.
 *
 * Canvas is distributed in the hope that it will be useful, but WITHOUT ANY
 * WARRANTY; without even the implied warranty of MERCHANTABILITY or FITNESS FOR
 * A PARTICULAR PURPOSE. See the GNU Affero General Public License for more
 * details.
 *
 * You should have received a copy of the GNU Affero General Public License along
 * with this program. If not, see <http://www.gnu.org/licenses/>.
 */
import KeyboardNavDialog from 'compiled/views/KeyboardNavDialog'
import I18n from 'i18n!instructure_js'
import $ from 'jquery'
import _ from 'underscore'
import tz from 'timezone'
import htmlEscape from './str/htmlEscape'
import preventDefault from 'compiled/fn/preventDefault'
import RichContentEditor from 'jsx/shared/rce/RichContentEditor'
import './instructure_helper'
import 'jqueryui/draggable'
import './jquery.ajaxJSON'
import './jquery.doc_previews' /* filePreviewsEnabled, loadDocPreview */
import {trackEvent} from 'jquery.google-analytics'
import './jquery.instructure_date_and_time' /* datetimeString, dateString, fudgeDateForProfileTimezone */
import './jquery.instructure_forms' /* formSubmit, fillFormData, formErrors */
import 'jqueryui/dialog'
import './jquery.instructure_misc_helpers' /* replaceTags, youTubeID */
import './jquery.instructure_misc_plugins' /* ifExists, .dim, confirmDelete, showIf, fillWindowWithMe */
import './jquery.keycodes'
import './jquery.loadingImg'
import 'compiled/jquery.rails_flash_notifications'
import './jquery.templateData'
import 'compiled/jquery/fixDialogButtons'
import 'compiled/jquery/mediaCommentThumbnail'
import './vendor/date'
import 'vendor/jquery.ba-tinypubsub' /* /\.publish\(/ */
import 'jqueryui/resizable'
import 'jqueryui/sortable'
import 'jqueryui/tabs'
import 'compiled/behaviors/trackEvent'

function handleYoutubeLink() {
  const $link = $(this)
  const href = $link.attr('href')
  const id = $.youTubeID(href || '')
  if (id && !$link.hasClass('inline_disabled')) {
    const $after = $(`
      <a
        href="${htmlEscape(href)}"
        class="youtubed"
      >
        <img src="/images/play_overlay.png"
          class="media_comment_thumbnail"
          style="background-image: url(//img.youtube.com/vi/${htmlEscape(id)}/2.jpg)"
          alt="${htmlEscape($link.data('preview-alt') || '')}"
        />
      </a>
    `)
    $after.click(
      preventDefault(function() {
        const $video = $(`
        <span class='youtube_holder' style='display: block;'>
          <iframe
            src='//www.youtube.com/embed/${htmlEscape(id)}?autoplay=1&rel=0&hl=en_US&fs=1'
            frameborder='0'
            width='425'
            height='344'
            allowfullscreen
          ></iframe>
          <br/>
          <a
            href='#'
            style='font-size: 0.8em;'
            class='hide_youtube_embed_link'
          >
            ${htmlEscape(I18n.t('links.minimize_youtube_video', 'Minimize Video'))}
          </a>
        </span>
      `)
        $video.find('.hide_youtube_embed_link').click(
          preventDefault(() => {
            $video.remove()
            $after.show()
            trackEvent('hide_embedded_content', 'hide_you_tube')
          })
        )
        $(this)
          .after($video)
          .hide()
      })
    )
    trackEvent('show_embedded_content', 'show_you_tube')
    $link.addClass('youtubed').after($after)
  }
}
trackEvent('Route', window.location.pathname.replace(/\/$/, '').replace(/\d+/g, '--') || '/')
const JQUERY_UI_WIDGETS_WE_TRY_TO_ENHANCE = '.dialog, .draggable, .resizable, .sortable, .tabs'
export function enhanceUserContent() {
  const $content = $('#content')
  $('.user_content:not(.enhanced):visible').addClass('unenhanced')
  $('.user_content.unenhanced:visible')
    .each(function() {
      const $this = $(this)
      $this.find('img').each((i, img) => {
        const handleWidth = () =>
          $(img).css(
            'maxWidth',
            Math.min($content.width(), $this.width(), $(img).width() || img.naturalWidth)
          )
        if (img.naturalWidth === 0) {
          img.addEventListener('load', handleWidth)
        } else {
          handleWidth()
        }
      })
      $this.data('unenhanced_content_html', $this.html())
    })
    .find('.enhanceable_content')
    .show()
    .filter(JQUERY_UI_WIDGETS_WE_TRY_TO_ENHANCE)
    .ifExists($elements => {
      const msg =
        'Deprecated use of magic jQueryUI widget markup detected:\n\n' +
        "You're relying on undocumented functionality where Canvas makes " +
        'jQueryUI widgets out of rich content that has the following class names: ' +
        JQUERY_UI_WIDGETS_WE_TRY_TO_ENHANCE +
        '.\n\n' +
        'Canvas is moving away from jQueryUI for our own widgets and this behavior ' +
        "will go away. Rather than relying on the internals of Canvas's JavaScript, " +
        'you should use your own custom JS file to do any such customizations.'
      console.error(msg, $elements)
    })
    .end()
    .filter('.dialog')
    .each(function() {
      const $dialog = $(this)
      $dialog.hide()
      $dialog
        .closest('.user_content')
        .find("a[href='#" + $dialog.attr('id') + "']")
        .click(event => {
          event.preventDefault()
          $dialog.dialog()
        })
    })
    .end()
    .filter('.draggable')
    .draggable()
    .end()
    .filter('.resizable')
    .resizable()
    .end()
    .filter('.sortable')
    .sortable()
    .end()
    .filter('.tabs')
    .each(function() {
      $(this).tabs()
    })
    .end()
    .end()
    .find('a:not(.not_external, .external):external')
    .each(function() {
      const externalLink = htmlEscape(I18n.t('titles.external_link', 'Links to an external site.'))
      $(this)
        .not(':has(img)')
        .addClass('external')
        .html('<span>' + $(this).html() + '</span>')
        .attr('target', '_blank')
        .attr('rel', 'noreferrer noopener')
        .append(
          '<span aria-hidden="true" class="ui-icon ui-icon-extlink ui-icon-inline" title="' +
            $.raw(externalLink) +
            '"/>'
        )
        .append('<span class="screenreader-only">&nbsp;(' + $.raw(externalLink) + ')</span>')
    })
    .end()
  if ($.filePreviewsEnabled()) {
    $('a.instructure_scribd_file')
      .not('.inline_disabled')
      .each(function() {
        const $link = $(this)
        if ($.trim($link.text())) {
          const $span = $("<span class='instructure_file_holder link_holder'/>"),
            $scribd_link = $(
              "<a class='file_preview_link' aria-hidden='true' href='" +
                htmlEscape($link.attr('href')) +
                "' title='" +
                htmlEscape(I18n.t('titles.preview_document', 'Preview the document')) +
                "' style='padding-left: 5px;'><img src='/images/preview.png' alt='" +
                htmlEscape(I18n.t('titles.preview_document', 'Preview the document')) +
                "'/></a>"
            )
          $link
            .removeClass('instructure_scribd_file')
            .before($span)
            .appendTo($span)
          $span.append($scribd_link)
          if ($link.hasClass('auto_open')) {
            $scribd_link.click()
          }
        }
      })
  }
  $('.user_content.unenhanced a,.user_content.unenhanced+div.answers a')
    .find('img.media_comment_thumbnail')
    .each(function() {
      $(this)
        .closest('a')
        .addClass('instructure_inline_media_comment')
    })
    .end()
    .filter('.instructure_inline_media_comment')
    .removeClass('no-underline')
    .mediaCommentThumbnail('normal')
    .end()
    .filter('.instructure_video_link, .instructure_audio_link')
    .mediaCommentThumbnail('normal', true)
    .end()
    .not('.youtubed')
    .each(handleYoutubeLink)
  $('.user_content.unenhanced')
    .removeClass('unenhanced')
    .addClass('enhanced')
  setTimeout(() => {
    $('.user_content form.user_content_post_form:not(.submitted)')
      .submit()
      .addClass('submitted')
  }, 10)
}
$(function() {
  // handle all of the click events that were triggered before the dom was ready (and thus weren't handled by jquery listeners)
  if (window._earlyClick) {
    // unset the onclick handler we were using to capture the events
    document.removeEventListener('click', window._earlyClick)
    if (window._earlyClick.clicks) {
      // wait to fire the "click" events till after all of the event hanlders loaded at dom ready are initialized
      setTimeout(function() {
        $.each(_.uniq(window._earlyClick.clicks), function() {
          // cant use .triggerHandler because it will not bubble,
          // but we do want to preventDefault, so this is what we have to do
          const event = $.Event('click')
          event.preventDefault()
          $(this).trigger(event)
        })
      }, 1)
    }
  }
  // this next block of code adds the ellipsis on the breadcrumb if it overflows one line
  const $breadcrumbs = $('#breadcrumbs')
  if ($breadcrumbs.length) {
    let $breadcrumbEllipsis
    let addedEllipsisClass = false
    // if we ever change the styling of the breadcrumbs so their height changes, change this too. the * 1.5 part is just in case to ever handle any padding or margin.
    const hightOfOneBreadcrumb = 27 * 1.5
    let taskID
    const resizeBreadcrumb = () => {
      if (taskID) (window.cancelIdleCallback || window.cancelAnimationFrame)(taskID)
      taskID = (window.requestIdleCallback || window.requestAnimationFrame)(() => {
        let maxWidth = 500
        $breadcrumbEllipsis = $breadcrumbEllipsis || $breadcrumbs.find('.ellipsible')
        $breadcrumbEllipsis.ifExists(() => {
          $breadcrumbEllipsis.css('maxWidth', '')
          for (let i = 0; $breadcrumbs.height() > hightOfOneBreadcrumb && i < 20; i++) {
            // the i here is just to make sure we don't get into an ifinite loop somehow
            if (!addedEllipsisClass) {
              addedEllipsisClass = true
              $breadcrumbEllipsis.addClass('ellipsis')
            }
            $breadcrumbEllipsis.css('maxWidth', (maxWidth -= 20))
          }
        })
      })
    }
    resizeBreadcrumb() // force it to run once right now
    $(window).resize(resizeBreadcrumb)
    // end breadcrumb ellipsis
  }
  KeyboardNavDialog.prototype.bindOpenKeys.call({$el: $('#keyboard_navigation')})
  $('#switched_role_type').ifExists(function() {
    const context_class = $(this).attr('class')
    const $img = $('<img/>')
    let switched_roles_message = null
    switch ($(this).data('role')) {
      case 'TeacherEnrollment':
        switched_roles_message = I18n.t(
          'switched_roles_message.teacher',
          'You have switched roles temporarily for this course, and are now viewing the course as a teacher.  You can restore your role and permissions from the course home page.'
        )
        break
      case 'StudentEnrollment':
        switched_roles_message = I18n.t(
          'switched_roles_message.student',
          'You have switched roles temporarily for this course, and are now viewing the course as a student.  You can restore your role and permissions from the course home page.'
        )
        break
      case 'TaEnrollment':
        switched_roles_message = I18n.t(
          'switched_roles_message.ta',
          'You have switched roles temporarily for this course, and are now viewing the course as a TA.  You can restore your role and permissions from the course home page.'
        )
        break
      case 'ObserverEnrollment':
        switched_roles_message = I18n.t(
          'switched_roles_message.observer',
          'You have switched roles temporarily for this course, and are now viewing the course as an observer.  You can restore your role and permissions from the course home page.'
        )
        break
      case 'DesignerEnrollment':
        switched_roles_message = I18n.t(
          'switched_roles_message.designer',
          'You have switched roles temporarily for this course, and are now viewing the course as a designer.  You can restore your role and permissions from the course home page.'
        )
        break
      default:
        switched_roles_message = I18n.t(
          'switched_roles_message.student',
          'You have switched roles temporarily for this course, and are now viewing the course as a student.  You can restore your role and permissions from the course home page.'
        )
    }
    $img
      .attr('src', '/images/warning.png')
      .attr('title', switched_roles_message)
      .css({
        paddingRight: 2,
        width: 12,
        height: 12
      })
    $('#crumb_' + context_class)
      .find('a')
      .prepend($img)
  })
  $('a.show_quoted_text_link').live('click', function(event) {
    const $text = $(this)
      .parents('.quoted_text_holder')
      .children('.quoted_text')
    if ($text.length > 0) {
      event.preventDefault()
      $text.show()
      $(this).hide()
    }
  })
  $('a.equella_content_link').live('click', function(event) {
    event.preventDefault()
    let $dialog = $('#equella_preview_dialog')
    if (!$dialog.length) {
      $dialog = $('<div/>')
      $dialog.attr('id', 'equella_preview_dialog').hide()
      $dialog.html(
        "<h2/><iframe style='background: url(/images/ajax-loader-medium-444.gif) no-repeat left top; width: 800px; height: 350px; border: 0;' src='about:blank' borderstyle='0'/><div style='text-align: right;'><a href='#' class='original_link external external_link' target='_blank'>" +
          htmlEscape(
            I18n.t('links.view_equella_content_in_new_window', 'view the content in a new window')
          ) +
          '</a>'
      )
      $dialog
        .find('h2')
        .text(
          $(this).attr('title') ||
            $(this).text() ||
            I18n.t('titles.equella_content_preview', 'Equella Content Preview')
        )
      const $iframe = $dialog.find('iframe')
      setTimeout(() => {
        $iframe.css('background', '#fff')
      }, 2500)
      $('body').append($dialog)
      $dialog.dialog({
        autoOpen: false,
        width: 'auto',
        resizable: false,
        title: I18n.t('titles.equella_content_preview', 'Equella Content Preview'),
        close() {
          $dialog.find('iframe').attr('src', 'about:blank')
        }
      })
    }
    $dialog.find('.original_link').attr('href', $(this).attr('href'))
    $dialog.dialog('close').dialog('open')
    $dialog.find('iframe').attr('src', $(this).attr('href'))
  })
  // Adds a way to automatically open dialogs by just giving them the .dialog_opener class.
  // Uses the aria-controls attribute to specify id of dialog to open because that is already
  // a best practice accessibility-wise (as a side note you should also add "role=button").
  // You can pass in options to the dialog with the data-dialog-options attribute.
  //
  // Examples:
  //
  // <a class="dialog_opener" aria-controls="foobar" role="button" href="#">
  // opens the dialog with id="foobar"
  //
  // <a class="dialog_opener" aria-controls="my_dialog" data-dialog-opts="{resizable:false, width: 300}" role="button" href="#">
  // opens the .my_dialog dialog and passes the options {resizable:false, width: 300}
  // the :not clause is to not allow users access to this functionality in their content.
  $('.dialog_opener[aria-controls]:not(.user_content *)').live('click', function(event) {
    const link = this
    $('#' + $(this).attr('aria-controls')).ifExists($dialog => {
      event.preventDefault()
      // if the linked dialog has not already been initialized, initialize it (passing in opts)
      if (!$dialog.data('dialog')) {
        $dialog.dialog(
          $.extend(
            {
              autoOpen: false,
              modal: true
            },
            $(link).data('dialogOpts')
          )
        )
        $dialog.fixDialogButtons()
      }
      $dialog.dialog('open')
    })
  })
  if ($.filePreviewsEnabled()) {
    $('a.file_preview_link').live('click', function(event) {
      event.preventDefault()
      const $link = $(this)
        .loadingImage({image_size: 'small'})
        .hide()
      $.ajaxJSON(
        $link.attr('href').replace(/\/download/, ''),
        'GET',
        {},
        data => {
          const attachment = data && data.attachment
          $link.loadingImage('remove')
          if (
            attachment &&
            ($.isPreviewable(attachment.content_type, 'google') || attachment.canvadoc_session_url)
          ) {
            const $div = $('<div>')
              .insertAfter($link.parents('.link_holder:last'))
              .loadDocPreview({
                canvadoc_session_url: attachment.canvadoc_session_url,
                mimeType: attachment.content_type,
                public_url: attachment.public_url,
                attachment_preview_processing:
                  attachment.workflow_state == 'pending_upload' ||
                  attachment.workflow_state == 'processing'
              })
            const $minimizeLink = $(
              '<a href="#" style="font-size: 0.8em;" class="hide_file_preview_link">' +
                htmlEscape(I18n.t('links.minimize_file_preview', 'Minimize File Preview')) +
                '</a>'
            ).click(event => {
              event.preventDefault()
              $link.show()
              $link.focus()
              $div.remove()
              trackEvent('hide_embedded_content', 'hide_file_preview')
            })
            $div.prepend($minimizeLink)
            if (Object.prototype.hasOwnProperty.call(event, 'originalEvent')) {
              // Only focus this link if the open preview link was initiated by a real browser event
              // If it was triggered by our auto_open stuff it shouldn't focus here.
              $minimizeLink.focus()
            }
            trackEvent('show_embedded_content', 'show_file_preview')
          }
        },
        () => {
          $link.loadingImage('remove').hide()
        }
      )
    })
  } else {
    $('a.file_preview_link').live('click', event => {
      event.preventDefault()
      alert(
        I18n.t(
          'alerts.file_previews_disabled',
          'File previews have been disabled for this Canvas site'
        )
      )
    })
  }
  // publishing the 'userContent/change' will run enhanceUserContent at most once every 50ms
  let enhanceUserContentTimeout
  $.subscribe('userContent/change', () => {
    clearTimeout(enhanceUserContentTimeout)
    enhanceUserContentTimeout = setTimeout(enhanceUserContent, 50)
  })
  $(document).bind('user_content_change', enhanceUserContent)
  $(() => {
    setInterval(enhanceUserContent, 15000)
    setTimeout(enhanceUserContent, 15)
  })
  $('.zone_cached_datetime').each(function() {
    if ($(this).attr('title')) {
      const datetime = tz.parse($(this).attr('title'))
      if (datetime) {
        $(this).text($.datetimeString(datetime))
      }
    }
  })
  $('.show_sub_messages_link').click(function(event) {
    event.preventDefault()
    $(this)
      .parents('.subcontent')
      .find('.communication_sub_message.toggled_communication_sub_message')
      .removeClass('toggled_communication_sub_message')
    $(this)
      .parents('.communication_sub_message')
      .remove()
  })
  $('.show_comments_link').click(function(event) {
    event.preventDefault()
    $(this)
      .closest('ul')
      .find('li')
      .show()
    $(this)
      .closest('li')
      .remove()
  })
  $('.communication_message .message_short .read_more_link').click(function(event) {
    event.preventDefault()
    $(this)
      .parents('.communication_message')
      .find('.message_short')
      .hide()
      .end()
      .find('.message')
      .show()
  })
  $('.communication_message .close_notification_link').live('click', function(event) {
    event.preventDefault()
    const $message = $(this).parents('.communication_message')
    $message.confirmDelete({
      url: $(this).attr('rel'),
      noMessage: true,
      success() {
        $(this).slideUp(function() {
          $(this).remove()
        })
      }
    })
  })
  $('.communication_message .add_entry_link').click(function(event) {
    event.preventDefault()
    const $message = $(this).parents('.communication_message')
    const $reply = $message.find('.reply_message').hide()
    const $response = $message
      .find('.communication_sub_message.blank')
      .clone(true)
      .removeClass('blank')
    $reply.before($response.show())
    const id = _.uniqueId('textarea_')
    $response.find('textarea.rich_text').attr('id', id)
    $(document).triggerHandler('richTextStart', $('#' + id))
    $response
      .find('textarea:first')
      .focus()
      .select()
  })
  $(document)
    .bind('richTextStart', (event, $editor) => {
      if (!$editor || $editor.length === 0) {
        return
      }
      $editor = $($editor)
      if (!$editor || $editor.length === 0) {
        return
      }
<<<<<<< HEAD

=======
>>>>>>> 78f446cf
      RichContentEditor.initSidebar({
        show() {
          $('#sidebar_content').hide()
        },
        hide() {
          $('#sidebar_content').show()
        }
      })
      RichContentEditor.loadNewEditor($editor, {focus: true})
    })
    .bind('richTextEnd', (event, $editor) => {
      if (!$editor || $editor.length === 0) {
        return
      }
      $editor = $($editor)
      if (!$editor || $editor.length === 0) {
        return
      }
      RichContentEditor.destroyRCE($editor)
    })
  $(
    '.communication_message .content .links .show_users_link,.communication_message .header .show_users_link'
  ).click(function(event) {
    event.preventDefault()
    $(this)
      .parents('.communication_message')
      .find('.content .users_list')
      .slideToggle()
  })
  $('.communication_message .delete_message_link').click(function(event) {
    event.preventDefault()
    $(this)
      .parents('.communication_message')
      .confirmDelete({
        noMessage: true,
        url: $(this).attr('href'),
        success() {
          $(this).slideUp()
        }
      })
  })
  $('.communication_sub_message .add_conversation_message_form').formSubmit({
    beforeSubmit(_data) {
      $(this)
        .find('button')
        .attr('disabled', true)
      $(this)
        .find('.submit_button')
        .text(I18n.t('status.posting_message', 'Posting Message...'))
      $(this).loadingImage()
    },
    success(data) {
      $(this).loadingImage('remove')
      // message is the message div containing this form, and conversation the
      // owning conversation. we make a copy of this div before filling it out
      // so that we can use it for the next message (if any)
      const $message = $(this).parents('.communication_sub_message')
      const $conversation = $message.parents('.communication_message')
      // fill out this message, display the new info, and remove the form
      const message_data = data.messages[0]
      $message.fillTemplateData({
        data: {
          post_date: $.datetimeString(message_data.created_at),
          message: message_data.body
        },
        htmlValues: ['message']
      })
      $message.find('.message').show()
      $(this).remove()
      // turn the "add message" button back on
      $conversation.find('.reply_message').show()
      // notify the user and any other watchers in the document
      $.flashMessage('Message Sent!')
      $(document).triggerHandler('user_content_change')
      if (window.location.pathname === '/') {
        trackEvent('dashboard_comment', 'create')
      }
    },
    error(data) {
      $(this).loadingImage('remove')
      $(this)
        .find('button')
        .attr('disabled', false)
      $(this)
        .find('.submit_button')
        .text('Post Failed, Try Again')
      $(this).formErrors(data)
    }
  })
  $('.communication_sub_message .add_sub_message_form').formSubmit({
    beforeSubmit(_data) {
      $(this)
        .find('button')
        .attr('disabled', true)
      $(this)
        .find('.submit_button')
        .text(I18n.t('status.posting_message', 'Posting Message...'))
      $(this).loadingImage()
    },
    success(data) {
      $(this).loadingImage('remove')
      const $message = $(this).parents('.communication_sub_message')
      if ($(this).hasClass('submission_comment_form')) {
        const user_id = $(this).getTemplateData({textValues: ['submission_user_id']})
          .submission_user_id
        let submission = null
        for (const idx in data) {
          const s = data[idx].submission
          if (s.user_id == user_id) {
            submission = s
          }
        }
        if (submission) {
          const comment =
            submission.submission_comments[submission.submission_comments.length - 1]
              .submission_comment
          comment.post_date = $.datetimeString(comment.created_at)
          comment.message = comment.formatted_body || comment.comment
          $message.fillTemplateData({
            data: comment,
            htmlValues: ['message']
          })
        }
      } else {
        const entry = data.discussion_entry
        entry.post_date = $.datetimeString(entry.created_at)
        $message.find('.content > .message_html').val(entry.message)
        $message.fillTemplateData({
          data: entry,
          htmlValues: ['message']
        })
      }
      $message.find('.message').show()
      $message.find('.user_content').removeClass('enhanced')
      $message
        .parents('.communication_message')
        .find('.reply_message')
        .removeClass('lonely_behavior_message')
        .show()
      $(document).triggerHandler('richTextEnd', $(this).find('textarea.rich_text'))
      $(document).triggerHandler('user_content_change')
      $(this).remove()
      if (window.location.href.match(/dashboard/)) {
        trackEvent('dashboard_comment', 'create')
      }
    },
    error(data) {
      $(this).loadingImage('remove')
      $(this)
        .find('button')
        .attr('disabled', false)
      $(this)
        .find('.submit_button')
        .text(I18n.t('errors.posting_message_failed', 'Post Failed, Try Again'))
      $(this).formErrors(data)
    }
  })
  $('.communication_sub_message form .cancel_button').click(function() {
    const $form = $(this).parents('.communication_sub_message')
    const $message = $(this).parents('.communication_message')
    $(document).triggerHandler('richTextEnd', $form.find('textarea.rich_text'))
    $form.remove()
    $message.find('.reply_message').show()
  })
  $('.communication_message,.communication_sub_message')
    .bind('focusin mouseenter', function() {
      $(this).addClass('communication_message_hover')
    })
    .bind('focusout mouseleave', function() {
      $(this).removeClass('communication_message_hover')
    })
  $('.communication_sub_message .more_options_reply_link').click(function(event) {
    event.preventDefault()
    const $form = $(this).parents('form')
    let params = null
    if ($form.hasClass('submission_comment_form')) {
      params = {comment: $form.find('textarea:visible:first').val() || ''}
    } else {
      params = {message: $form.find('textarea:visible:first').val() || ''}
    }
    window.location.href = $(this).attr('href') + '?message=' + encodeURIComponent(params.message)
  })
  $('.communication_message.new_activity_message').ifExists(function() {
    this.find('.message_type img').click(function() {
      const $this = $(this),
        c = $.trim($this.attr('class'))
      $this
        .parents('.message_type')
        .find('img')
        .removeClass('selected')
      $this
        .addClass('selected')
        .parents('.new_activity_message')
        .find('.message_type_text')
        .text($this.attr('title'))
        .end()
        .find('.activity_form')
        .hide()
        .end()
        .find('textarea, :text')
        .val('')
        .end()
        .find('.' + c + '_form')
        .show()
        .find('.context_select')
        .change()
    })
    this.find('.context_select')
      .change(function() {
        const $this = $(this),
          thisVal = $this.val(),
          $message = $this.parents('.communication_message'),
          $form = $message.find('form')
        $form.attr('action', $message.find('.' + thisVal + '_form_url').attr('href'))
        $form.data('context_name', this.options[this.selectedIndex].text)
        $form.data('context_code', thisVal)
        $message
          .find('.roster_list')
          .hide()
          .find(':checkbox')
          .each(function() {
            $(this).attr('checked', false)
          })
        $message.find('.' + thisVal + '_roster_list').show()
      })
      .triggerHandler('change')
    this.find('.cancel_button').click(function(_event) {
      $(this)
        .parents('.communication_message')
        .hide()
        .prev('.new_activity_message')
        .show()
    })
    this.find('.new_activity_message_link').click(function(event) {
      event.preventDefault()
      $(this)
        .parents('.communication_message')
        .hide()
        .next('.new_activity_message')
        .find('.message_type img.selected')
        .click()
        .end()
        .show()
        .find(':text:visible:first')
        .focus()
        .select()
    })
    this.find('form.message_form').formSubmit({
      beforeSubmit(_data) {
        $('button').attr('disabled', true)
        $('button.submit_button').text(I18n.t('status.posting_message', 'Posting Message...'))
      },
      success(data) {
        $('button').attr('disabled', false)
        $('button.submit_button').text('Post Message')
        const context_code = $(this).data('context_code') || ''
        const context_name = $(this).data('context_name') || ''
        if ($(this).hasClass('discussion_topic_form')) {
          const topic = data.discussion_topic
          topic.context_code = context_name
          topic.user_name = $('#identity .user_name').text()
          topic.post_date = $.datetimeString(topic.created_at)
          topic.topic_id = topic.id
          const $template = $(this)
            .parents('.communication_message')
            .find('.template')
          const $message = $template.find('.communication_message').clone(true)
          $message
            .find('.header .title,.behavior_content .less_important a')
            .attr('href', $template.find('.' + context_code + '_topic_url').attr('href'))
          $message
            .find('.add_entry_link')
            .attr('href', $template.find('.' + context_code + '_topics_url').attr('href'))
          $message
            .find('.user_name')
            .attr('href', $template.find('.' + context_code + '_user_url').attr('href'))
          $message
            .find('.topic_assignment_link,.topic_assignment_url')
            .attr('href', $template.find('.' + context_code + '_assignment_url').attr('href'))
          $message
            .find('.attachment_name,.topic_attachment_url')
            .attr('href', $template.find('.' + context_code + '_attachment_url').attr('href'))
          const entry = {discussion_topic_id: topic.id}
          $message.fillTemplateData({
            data: topic,
            hrefValues: ['topic_id', 'user_id', 'assignment_id', 'attachment_id'],
            avoid: '.subcontent'
          })
          $message.find('.subcontent').fillTemplateData({
            data: entry,
            hrefValues: ['topic_id', 'user_id']
          })
          $message
            .find('.subcontent form')
            .attr('action', $template.find('.' + context_code + '_entries_url').attr('href'))
          $message.fillFormData(entry, {object_name: 'discussion_entry'})
          $(this)
            .parents('.communication_message')
            .after($message.hide())
          $message.slideDown()
          $(this)
            .parents('.communication_message')
            .slideUp()
          $(this)
            .parents('.communication_message')
            .prev('.new_activity_message')
            .slideDown()
        } else if ($(this).hasClass('announcement_form')) {
          // do nothing
        } else {
          window.location.reload()
        }
      },
      error(data) {
        $('button').attr('disabled', false)
        $('button.submit_button').text(
          I18n.t('errors.posting_message_failed', 'Post Failed, Try Again')
        )
        $(this).formErrors(data)
      }
    })
  })
  $('#topic_list .show_all_messages_link')
    .show()
    .click(function(event) {
      event.preventDefault()
      $('#topic_list .topic_message').show()
      $(this).hide()
    })
  // vvvvvvvvvvvvvvvvvvvvvvvvvvvvvvvvvvvvvvvvvvvvvvvvvvvvvvvvvvvvvvvvvvvvvvvv
  // vvvvvvvvvvvvvvvvv BEGIN stuf form making pretty dates vvvvvvvvvvvvvvvvvv
  // vvvvvvvvvvvvvvvvvvvvvvvvvvvvvvvvvvvvvvvvvvvvvvvvvvvvvvvvvvvvvvvvvvvvvvvv
  let timeAgoEvents = []
  function timeAgoRefresh() {
    timeAgoEvents = [...document.querySelectorAll('.time_ago_date')].filter($.expr.filters.visible)
    processNextTimeAgoEvent()
  }
  function processNextTimeAgoEvent() {
    const eventElement = timeAgoEvents.shift()
    if (eventElement) {
      const $event = $(eventElement),
        date = $event.data('parsed_date') || Date.parse($event.data('timestamp') || '')
      if (date) {
        const diff = new Date() - date
        $event.data('timestamp', date.toISOString())
        $event.data('parsed_date', date)
        const fudgedDate = $.fudgeDateForProfileTimezone(date)
        const defaultDateString =
          fudgedDate.toString('MMM d, yyyy') + fudgedDate.toString(' h:mmtt').toLowerCase()
        let dateString = defaultDateString
        if (diff < 24 * 3600 * 1000) {
          if (diff < 3600 * 1000) {
            if (diff < 60 * 1000) {
              dateString = I18n.t('#time.less_than_a_minute_ago', 'less than a minute ago')
            } else {
              const minutes = parseInt(diff / (60 * 1000), 10)
              dateString = I18n.t(
                '#time.count_minutes_ago',
                {one: '1 minute ago', other: '%{count} minutes ago'},
                {count: minutes}
              )
            }
          } else {
            const hours = parseInt(diff / (3600 * 1000), 10)
            dateString = I18n.t(
              '#time.count_hours_ago',
              {one: '1 hour ago', other: '%{count} hours ago'},
              {count: hours}
            )
          }
        }
        $event.text(dateString)
        $event.attr('title', defaultDateString)
      }
      setTimeout(processNextTimeAgoEvent, 1)
    } else {
      setTimeout(timeAgoRefresh, 60000)
    }
  }
  setTimeout(timeAgoRefresh, 100)
  // ^^^^^^^^^^^^^^^^^^^^^^^^^^^^^^^^^^^^^^^^^^^^^^^^^^^^^^^^^^^^^^^^^^^^^^^^
  // ^^^^^^^^^^^^^^^^^^ END stuff for making pretty dates ^^^^^^^^^^^^^^^^^^^
  // ^^^^^^^^^^^^^^^^^^^^^^^^^^^^^^^^^^^^^^^^^^^^^^^^^^^^^^^^^^^^^^^^^^^^^^^^
  const sequence_url = $('#sequence_footer .sequence_details_url')
    .filter(':last')
    .attr('href')
  if (sequence_url) {
    $.ajaxJSON(sequence_url, 'GET', {}, data => {
      const $sequence_footer = $('#sequence_footer')
      if (data.current_item) {
        $('#sequence_details .current').fillTemplateData({data: data.current_item.content_tag})
        $.each({previous: '.prev', next: '.next'}, (label, cssClass) => {
          const $link = $sequence_footer.find(cssClass)
          if (data[label + '_item'] || data[label + '_module']) {
            const tag =
              (data[label + '_item'] && data[label + '_item'].content_tag) ||
              (data[label + '_module'] && data[label + '_module'].context_module)
            if (!data[label + '_item']) {
              tag.title = tag.title || tag.name
              if (tag.workflow_state === 'unpublished') {
                tag.title += ' (' + I18n.t('draft', 'Draft') + ')'
              }
              tag.text =
                label == 'previous'
                  ? I18n.t('buttons.previous_module', 'Previous Module')
                  : I18n.t('buttons.next_module', 'Next Module')
              $link.addClass('module_button')
            }
            $link.fillTemplateData({data: tag})
            if (data[label + '_item']) {
              $link.attr(
                'href',
                $.replaceTags($sequence_footer.find('.module_item_url').attr('href'), 'id', tag.id)
              )
            } else {
              $link.attr(
                'href',
                $.replaceTags($sequence_footer.find('.module_url').attr('href'), 'id', tag.id) +
                  '/items/' +
                  (label === 'previous' ? 'last' : 'first')
              )
            }
          } else {
            $link.hide()
          }
        })
        $sequence_footer.show()
        $(window).resize() // this will be helpful for things like $.fn.fillWindowWithMe so that it knows the dimensions of the page have changed.
      }
    })
  } else {
    const sf = $('#sequence_footer')
    if (sf.length) {
      const el = $(sf[0])
      import('compiled/jquery/ModuleSequenceFooter').then(() => {
        el.moduleSequenceFooter({
          courseID: el.attr('data-course-id'),
          assetType: el.attr('data-asset-type'),
          assetID: el.attr('data-asset-id')
        })
      })
    }
  }
  // this is for things like the to-do, recent items and upcoming, it
  // happend a lot so rather than duplicating it everywhere I stuck it here
  $('#right-side').delegate('.more_link', 'click', function(event) {
    const $this = $(this)
    const $children = $this
      .parents('ul')
      .children(':hidden')
      .show()
    $this.closest('li').remove()
    // if they are using the keyboard to navigate (they hit enter on the link instead of actually
    // clicking it) then put focus on the first of the now-visible items--otherwise, since the
    // .more_link is hidden, focus would be completely lost and leave a blind person stranded.
    // don't want to set focus if came from a mouse click because then you'd have 2 of the tooltip
    // bubbles staying visible, see #9211
    if (event.screenX === 0) {
      $children
        .first()
        .find(':tabbable:first')
        .focus()
    }
    return false
  })
  $('#right-side').on('click', '.disable-todo-item-link', function(event) {
    event.preventDefault()
    const $item = $(this)
      .parents('li, div.topic_message')
      .last()
    const $prevItem = $(this)
      .closest('.to-do-list > li')
      .prev()
    const toFocus =
      ($prevItem.find('.disable-todo-item-link').length &&
        $prevItem.find('.disable-todo-item-link')) ||
      $('.todo-list-header')
    const url = $(this).data('api-href')
    const flashMessage = $(this).data('flash-message')
    function remove(delete_url) {
      $item.confirmDelete({
        url: delete_url,
        noMessage: true,
        success() {
          if (flashMessage) {
            $.flashMessage(flashMessage)
          }
          $(this).slideUp(function() {
            $(this).remove()
            toFocus.focus()
          })
        }
      })
    }
    remove(url)
  })
  // in 100ms (to give time for everything else to load), find all the external links and add give them
  // the external link look and behavior (force them to open in a new tab)
  setTimeout(function() {
    const content = document.getElementById('content')
    if (!content) return
    const links = content.querySelectorAll(
      `a[href*="//"]:not([href*="${window.location.hostname}"])`
    ) // technique for finding "external" links copied from https://davidwalsh.name/external-links-css
    for (let i = 0; i < links.length; i++) {
      const $link = $(links[i])
      // don't mess with the ones that were already processed in enhanceUserContent
      if ($link.hasClass('external')) continue
      const $linkToReplace = $link
        .not('.open_in_a_new_tab')
        .not(':has(img)')
        .not('.not_external')
        .not('.exclude_external_icon')
      if ($linkToReplace.length) {
        const indicatorText = I18n.t('titles.external_link', 'Links to an external site.')
        const $linkIndicator = $('<span class="ui-icon ui-icon-extlink ui-icon-inline"/>').attr(
          'title',
          indicatorText
        )
        $linkIndicator.append($('<span class="screenreader-only"/>').text(indicatorText))
        $linkToReplace
          .addClass('external')
          .children('span.ui-icon-extlink')
          .remove()
          .end()
          .html('<span>' + $link.html() + '</span>')
          .attr('target', '_blank')
          .attr('rel', 'noreferrer noopener')
          .append($linkIndicator)
      }
    }
  }, 100)
})<|MERGE_RESOLUTION|>--- conflicted
+++ resolved
@@ -571,10 +571,6 @@
       if (!$editor || $editor.length === 0) {
         return
       }
-<<<<<<< HEAD
-
-=======
->>>>>>> 78f446cf
       RichContentEditor.initSidebar({
         show() {
           $('#sidebar_content').hide()
