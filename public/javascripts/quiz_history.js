/*
 * Copyright (C) 2012 - present Instructure, Inc.
 *
 * This file is part of Canvas.
 *
 * Canvas is free software: you can redistribute it and/or modify it under
 * the terms of the GNU Affero General Public License as published by the Free
 * Software Foundation, version 3 of the License.
 *
 * Canvas is distributed in the hope that it will be useful, but WITHOUT ANY
 * WARRANTY; without even the implied warranty of MERCHANTABILITY or FITNESS FOR
 * A PARTICULAR PURPOSE. See the GNU Affero General Public License for more
 * details.
 *
 * You should have received a copy of the GNU Affero General Public License along
 * with this program. If not, see <http://www.gnu.org/licenses/>.
 */

import $ from 'jquery'
import I18n from 'i18n!quizzes'
import numberHelper from 'jsx/shared/helpers/numberHelper'
import './jquery.instructure_misc_plugins' /* fragmentChange */
import './jquery.templateData'
import './vendor/jquery.scrollTo'
import 'compiled/behaviors/quiz_selectmenu'

  var parentWindow = {
    exists: function(){
      return (window.parent && window.parent.INST);
    },

    respondsTo: function(funcName){
      return (parentWindow.exists() && $.isFunction(window.parent.INST[funcName]));
    },

    hasProperty: function(propName){
      return (parentWindow.exists() && window.parent.INST[propName]);
    },

    set: function(propName, value){
      if(parentWindow.exists()){
        window.parent.INST[propName] = value;
      }
    },

    get: function(propName){
      if(parentWindow.hasProperty(propName)){
        return window.parent.INST[propName];
      }
    }
  };
  // end parentWindow object

  var data = $("#submission_details").getTemplateData({textValues: ['version_number', 'user_id']});

  var scoringSnapshot = {
    snapshot: {
      user_id: data.user_id || null,
      version_number: data.version_number,
      last_question_touched: null,
      question_updates: {},
      fudge_points: 0
    },

    $quizBody: null,

    jumpPosition: function(question_id) {
      var $question = $("#question_" + question_id);
      if($question.length > 0) {
        return $question.offset().top - 110;
      } else {
        return 0;
      }
    },

    checkQuizBody: function() {
      if(scoringSnapshot.$quizBody === null){
        scoringSnapshot.$quizBody = $('html,body');
      }
    },

    // Animates scrolling to question if there is no page reload
    jumpToQuestion: function(question_id) {
      var top = scoringSnapshot.jumpPosition(question_id);
      scoringSnapshot.checkQuizBody();
      scoringSnapshot.$quizBody.stop();
      scoringSnapshot.$quizBody.clearQueue();
      scoringSnapshot.$quizBody.animate({scrollTop: top}, 500);
    },

    // Jumps directly to question upon a page reload
    jumpDirectlyToQuestion: function(question_id) {
      var top = scoringSnapshot.jumpPosition(question_id);
      scoringSnapshot.checkQuizBody();
      scoringSnapshot.$quizBody.scrollTop(top);
    },

    externallySet: false,

    setSnapshot: function(data, cancelIfAlreadyExternallySet) {
      if(data) {
        if(cancelIfAlreadyExternallySet && scoringSnapshot.externallySet) { return; }
        scoringSnapshot.externallySet = true;
        scoringSnapshot.snapshot = data;
        for(var idx in data.question_updates) {
          var question = data.question_updates[idx];
          var $question = $("#question_" + idx);
          if (!ENV.GRADE_BY_QUESTION) {
            $question.addClass('modified_but_not_saved');
          }
          $question
            .find("#question_input_hidden").val(question.points).end()
            .find(".user_points :text").val(I18n.n(question.points)).end()
            .find(".question_neutral_comment .question_comment_text textarea").val(question.comments);
        }
        if(parentWindow.hasProperty('lastQuestionTouched') && !ENV.GRADE_BY_QUESTION) {
          scoringSnapshot.jumpToQuestion(window.parent.INST.lastQuestionTouched);
        } else if(scoringSnapshot.snapshot.last_question_touched && !ENV.GRADE_BY_QUESTION) {
          scoringSnapshot.jumpToQuestion(scoringSnapshot.snapshot.last_question_touched);
        }
      } else if(cancelIfAlreadyExternallySet) {
        if(parentWindow.hasProperty('lastQuestionTouched') && !ENV.GRADE_BY_QUESTION) {
          scoringSnapshot.jumpToQuestion(window.parent.INST.lastQuestionTouched);
        }
      }
      if(scoringSnapshot.externallySet || cancelIfAlreadyExternallySet) {
        $("#feel_free_to_toggle_message").show();
      }
      if(parentWindow.respondsTo('refreshQuizSubmissionSnapshot')) {
        window.parent.INST.refreshQuizSubmissionSnapshot(scoringSnapshot.snapshot);
      }
    },

    update: function(question_id, data){
      scoringSnapshot.snapshot.question_updates[question_id] = data;
      scoringSnapshot.snapshot.last_question_touched = question_id;
      scoringSnapshot.setSnapshot();
    }
  }
  //end of scoringSnapshot object

  var gradingForm = {
    ensureSelectEventsFire: function(){
      $("input[type=text]").focus(function() {
        $(this).select();
      });
    },

    scrollToUpdatedQuestion: function(event, hash) {
      if(hash.indexOf("#question") == 0) {
        var id = hash.substring(10);
        scoringSnapshot.jumpToQuestion(id);
      }
    },

    updateSnapshotFor: function($question){
      var question_id = $question.attr('id').substring(9) || null;
      if(question_id) {
        var data = {};
        if (!ENV.GRADE_BY_QUESTION) {
          $question.addClass('modified_but_not_saved');
        }
        data.points = numberHelper.parse($question.find(".user_points :text").val());
        data.comments = $question.find(".question_neutral_comment .question_comment_text textarea").val() || "";
        scoringSnapshot.update(question_id, data);
      }
      $(document).triggerHandler('score_changed');
    },

    addFudgePoints: function(points){
      if(points || points === 0) {
        scoringSnapshot.snapshot.fudge_points = points;
        scoringSnapshot.setSnapshot();
      }
      $(document).triggerHandler('score_changed');
    },

    setInitialSnapshot: function(data){
      $("#feel_free_to_toggle_message").show();
      if(data) {
        scoringSnapshot.setSnapshot(data);
      } else {
        scoringSnapshot.setSnapshot(null, true);
      }
    },

    onScoreChanged: function(){
      var $total = $("#after_fudge_points_total");
      var total = 0;
      $(".display_question .user_points:visible").each(function() {
        var points = numberHelper.parse($(this).find("input.question_input").val()) || 0;
        points = Math.round(points * 100.0) / 100.0;
        total = total + points;
      });
      var fudge = (numberHelper.parse($("#fudge_points_entry").val()) || 0);
      fudge = Math.round(fudge * 100.0) / 100.0;
      total = total + fudge;
      $total.text(I18n.n(total) || "0");
    },

    questions: function(){
      return $('.question_holder').map(function(index, el) {
        return $(el).position().top - 320;
      }).toArray();
    },

    onScroll: function(){
      var qNum = quizNavBar.activateCorrectLink();
      quizNavBar.toggleDropShadow();
    },

    onWindowResize: function(){
      //Add padding to the bottom of the last question
      var winHeight = $(window).innerHeight();
      var lastHeight = $('div.question_holder:last-child').outerHeight();
      var fixedButtonHeight = $('#speed_update_scores_container').outerHeight();
      var paddingHeight = Math.max(winHeight - lastHeight - 150, fixedButtonHeight);
      $('#update_history_form .quiz-submission.headless').css('marginBottom', paddingHeight + 'px');
    }

  };
  //end of gradingForm object

  var quizNavBar = {
    index: 0,
    windowSize: 10,
    minWidth: 66,
    startingLeftPos: 32,
    navItemWidth: 34,

    initialize: function(){
      $('.user_points > .question_input').each(function(index){
        quizNavBar.updateStatusFor($(this));
      });

      if (ENV.GRADE_BY_QUESTION) {
        var questionIndex = parseInt(parentWindow.get('active_question_index'));
        var questionId = $('.q' + questionIndex).data('id');
        if(!isNaN(questionId)){
          scoringSnapshot.jumpDirectlyToQuestion(questionId);
        }
      }

      quizNavBar.updateWindowSize();
      quizNavBar.setScrollWindowPosition(0);
    },

    size: function(){
      return $('.question-nav-link').length;
    },

    tooBig: function(){
      return quizNavBar.size() > quizNavBar.windowSize;
    },

    updateWindowSize: function(){
      var fullWidth = $('.quiz-nav, .quiz-nav-fullpage').width();
      var minPadding = 10;
      var maxWidth = fullWidth - (minPadding * 2);
      var itemCount = Math.floor((maxWidth - quizNavBar.minWidth) / quizNavBar.navItemWidth);
      quizNavBar.windowSize = itemCount;
      var actualWidth = (itemCount * quizNavBar.navItemWidth) + quizNavBar.minWidth;
      $('.quiz-nav .nav, .quiz-nav-fullpage .nav').animate({width: actualWidth + 'px'}, 10);
    },

    navArrowCache: null,

    $navArrows: function(){
      if(quizNavBar.navArrowCache === null){
        quizNavBar.navArrowCache = $('.quiz-nav .nav-arrow, .quiz-nav-fullpage .nav-arrow');
      }
      return quizNavBar.navArrowCache;
    },

    navWrapperCache: null,

    $navWrapper: function(){
      if(quizNavBar.navWrapperCache === null){
        quizNavBar.navWrapperCache = $('#quiz-nav-inner-wrapper');
      }
      return quizNavBar.navWrapperCache;
    },

    updateArrows: function(){
      if(quizNavBar.tooBig()){
        quizNavBar.$navArrows().show();
        quizNavBar.$navWrapper().css({position: 'absolute'});
      } else {
        quizNavBar.$navArrows().hide();
        quizNavBar.$navWrapper().css({position: 'relative'});
      }
    },

    toggleDropShadow: function(){
      //Add shadow to top bar
      $('.quiz-nav').toggleClass('drshadow', ($(document).scrollTop() > 0));
    },

    updateStatusFor: function($scoreInput){
      try{
        var questionId = $scoreInput.attr('name').split('_')[2];
        var scoreValue = numberHelper.parse($scoreInput.val());
        $('#quiz_nav_' + questionId).toggleClass('complete', (!isNaN(scoreValue)));
      } catch(err) {
        // do nothing; if there's no status to update, continue with other execution
      }
    },

    activateLink: function(index){
      $('.quiz-nav li').removeClass('active');
      $('.q' + index).addClass('active');
    },

    activateCorrectLink: function(){
      var qNum = 1;
      var qArray = gradingForm.questions();
      var docScroll = $(document).scrollTop();
      var $questions = $('.question')
      for(var t = 0; t <= qArray.length; t++) {
        var $question = $($questions[t])
        var currentQuestionNum = t + 1;
        if ( (docScroll > qArray[t] && docScroll < qArray[t+1])  || ( t == (qArray.length - 1) && docScroll > qArray[t])) {
          qNum = currentQuestionNum;
          parentWindow.set('active_question_index', currentQuestionNum);
          quizNavBar.activateLink(currentQuestionNum);
          $question.addClass('selected_single_question');
        } else {
          $('.q'+ currentQuestionNum).removeClass('active');
          $question.removeClass('selected_single_question');
        }
      }
      quizNavBar.setScrollWindowPosition(qNum);
      return qNum;
    },

    showQuestionsInWindow: function(startingIndex, endingIndex){
      var $navWrapper = $('#quiz-nav-inner-wrapper');
      var leftPosition = quizNavBar.startingLeftPos - (startingIndex * quizNavBar.navItemWidth);
      var newPos = '' + leftPosition + 'px';
      var currentPos = $navWrapper.css('left');
      if(newPos !== currentPos){
        $navWrapper.stop();
        $navWrapper.clearQueue();
        $navWrapper.animate({left: leftPosition + 'px'}, 300);
      }
    },

    windowScrollLength: function(){
      return Math.floor(quizNavBar.windowSize/2.0);
    },

    setScrollWindowPosition: function(currentIndex){
      if(isNaN(currentIndex)){
        currentIndex = 0;
      }
      quizNavBar.index = currentIndex;
      quizNavBar.updateArrows();
      if(quizNavBar.tooBig()){
        var startingIndex = currentIndex - quizNavBar.windowScrollLength();
        var maxStartingIndex = quizNavBar.size() - quizNavBar.windowSize;

        if(startingIndex < 0){
          startingIndex = 0;
          quizNavBar.index = 0;
        }else if(startingIndex > maxStartingIndex){
          startingIndex = maxStartingIndex;
          quizNavBar.index = maxStartingIndex + quizNavBar.windowScrollLength();
        }

        var endingIndex = startingIndex + quizNavBar.windowSize - 1;
        quizNavBar.showQuestionsInWindow(startingIndex, endingIndex);
      }
    },

    previousQuestionBlock: function(){
      quizNavBar.setScrollWindowPosition(quizNavBar.index - quizNavBar.windowSize);
    },

    nextQuestionBlock: function(){
      quizNavBar.setScrollWindowPosition(quizNavBar.index + quizNavBar.windowSize);
    }
  };
  //End of quizNavBar object


  $(document).ready(function() {
    gradingForm.ensureSelectEventsFire();

    if (ENV.GRADE_BY_QUESTION) {
      $(document).scroll(gradingForm.onScroll);
      gradingForm.onWindowResize();

      $('.question_holder').click(function() {
        $('.quiz-nav li').removeClass('active');
        $('.question').removeClass('selected_single_question');

        var $questions = $('.question')
        var $question = $(this).find('.question');
        var questionIndex = $questions.index($question) + 1;
        parentWindow.set('active_question_index', questionIndex);
        $('.q' + questionIndex).addClass('active');
        $question.addClass('selected_single_question');
      });
    }

    quizNavBar.initialize();

    $(document).fragmentChange(gradingForm.scrollToUpdatedQuestion);

    if(parentWindow.respondsTo('getQuizSubmissionSnapshot')) {
      var data = window.parent.INST.getQuizSubmissionSnapshot(scoringSnapshot.snapshot.user_id, scoringSnapshot.snapshot.version_number);
      gradingForm.setInitialSnapshot(data);
    }

    $(".question_holder .user_points .question_input,.question_holder .question_neutral_comment .question_comment_text textarea").change(function() {
      var $question = $(this).parents(".display_question");
      var questionId = $question.attr('id');
      gradingForm.updateSnapshotFor($question);
      if($(this).hasClass('question_input')){
<<<<<<< HEAD
        $question.find('.question_input_hidden').val(numberHelper.parse($(this).val()) || '')
=======
        const parsed = numberHelper.parse($(this).val())
        const hiddenVal = Number.isNaN(parsed) ? '' : parsed
        $question.find('.question_input_hidden').val(hiddenVal)
>>>>>>> cf2cf915
        quizNavBar.updateStatusFor($(this));
      }
    });

    $("#fudge_points_entry").change(function() {
      var points = numberHelper.parse($(this).val());
      $("#fudge_points_input").val(points || '');
      gradingForm.addFudgePoints(points);
    });

    $(document).bind('score_changed', gradingForm.onScoreChanged);

    $('.question-nav-link').click(function(e) {
      e.preventDefault();
      var questionId = $(this).attr('data-id');
      scoringSnapshot.jumpToQuestion(questionId);
    });

    $('#nav-prev').click(function(e){
      e.preventDefault();
      quizNavBar.previousQuestionBlock();
    });

    $('#nav-next').click(function(e){
      e.preventDefault();
      quizNavBar.nextQuestionBlock();
    });

    $(window).resize(function () {
      quizNavBar.updateWindowSize();
      quizNavBar.setScrollWindowPosition(quizNavBar.index);
      gradingForm.onWindowResize();
    });
  });

  if (ENV.SCORE_UPDATED) {
    $(document).ready(function() {
      if(parentWindow.respondsTo('refreshGrades')) {
        window.parent.INST.refreshGrades();
      }
      if(parentWindow.respondsTo('clearQuizSubmissionSnapshot')) {
        window.parent.INST.clearQuizSubmissionSnapshot(scoringSnapshot.snapshot);
      }
    });
  }<|MERGE_RESOLUTION|>--- conflicted
+++ resolved
@@ -417,13 +417,9 @@
       var questionId = $question.attr('id');
       gradingForm.updateSnapshotFor($question);
       if($(this).hasClass('question_input')){
-<<<<<<< HEAD
-        $question.find('.question_input_hidden').val(numberHelper.parse($(this).val()) || '')
-=======
         const parsed = numberHelper.parse($(this).val())
         const hiddenVal = Number.isNaN(parsed) ? '' : parsed
         $question.find('.question_input_hidden').val(hiddenVal)
->>>>>>> cf2cf915
         quizNavBar.updateStatusFor($(this));
       }
     });
