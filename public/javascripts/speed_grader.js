/**
 * Copyright (C) 2011 Instructure, Inc.
 *
 * This file is part of Canvas.
 *
 * Canvas is free software: you can redistribute it and/or modify it under
 * the terms of the GNU Affero General Public License as published by the Free
 * Software Foundation, version 3 of the License.
 *
 * Canvas is distributed in the hope that it will be useful, but WITHOUT ANY
 * WARRANTY; without even the implied warranty of MERCHANTABILITY or FITNESS FOR
 * A PARTICULAR PURPOSE. See the GNU Affero General Public License for more
 * details.
 *
 * You should have received a copy of the GNU Affero General Public License
 * along with this program. If not, see <http://www.gnu.org/licenses/>.
 */

define([
  'jst/speed_grader/student_viewed_at',
  'jst/speed_grader/submissions_dropdown',
  'jst/speed_grader/speech_recognition',
  'compiled/util/round',
  'underscore',
  'INST' /* INST */,
  'i18n!gradebook',
  'jquery' /* $ */,
  'timezone',
  'compiled/userSettings',
  'str/htmlEscape',
  'rubric_assessment',
  'speed_grader_select_menu',
  'speed_grader_helpers',
  'jst/_turnitinInfo',
  'jst/_turnitinScore',
  'jqueryui/draggable' /* /\.draggable/ */,
  'jquery.ajaxJSON' /* getJSON, ajaxJSON */,
  'jquery.instructure_forms' /* ajaxJSONFiles */,
  'jquery.doc_previews' /* loadDocPreview */,
  'jquery.instructure_date_and_time' /* datetimeString */,
  'jqueryui/dialog',
  'jquery.instructure_misc_helpers' /* replaceTags */,
  'jquery.instructure_misc_plugins' /* confirmDelete, showIf, hasScrollbar */,
  'jquery.keycodes' /* keycodes */,
  'jquery.loadingImg' /* loadingImg, loadingImage */,
  'jquery.templateData' /* fillTemplateData, getTemplateData */,
  'media_comments' /* mediaComment */,
  'compiled/jquery/mediaCommentThumbnail',
  'compiled/jquery.rails_flash_notifications',
  'vendor/jquery.ba-hashchange' /* hashchange */,
  'vendor/jquery.elastic' /* elastic */,
  'vendor/jquery.getScrollbarWidth' /* getScrollbarWidth */,
  'vendor/jquery.scrollTo' /* /\.scrollTo/ */,
  'vendor/ui.selectmenu' /* /\.selectmenu/ */
], function(studentViewedAtTemplate, submissionsDropdownTemplate, speechRecognitionTemplate, round, _, INST, I18n, $, tz, userSettings, htmlEscape, rubricAssessment, SpeedgraderSelectMenu, SpeedgraderHelpers, turnitinInfoTemplate, turnitinScoreTemplate) {

  // PRIVATE VARIABLES AND FUNCTIONS
  // all of the $ variables here are to speed up access to dom nodes,
  // so that the jquery selector does not have to be run every time.
  // note, this assumes that this js file is being loaded at the bottom of the page
  // so that all these dom nodes already exists.
  var $window = $(window),
      $body = $("body"),
      $full_width_container =$("#full_width_container"),
      $left_side = $("#left_side"),
      $resize_overlay = $("#resize_overlay"),
      $right_side = $("#right_side"),
      $width_resizer = $("#width_resizer"),
      $fixed_bottom = $("#fixed_bottom"),
      $gradebook_header = $("#gradebook_header"),
      assignmentUrl = $("#assignment_url").attr('href'),
      $full_height = $(".full_height"),
      $rightside_inner = $("#rightside_inner"),
      $moderation_bar = $("#moderation_bar"),
      $moderation_tabs_div = $("#moderation_tabs"),
      $moderation_tabs = $("#moderation_tabs > ul > li"),
      $moderation_tab_2nd = $moderation_tabs.eq(1),
      $moderation_tab_final = $moderation_tabs.eq(2),
      $new_mark_container = $("#new_mark_container"),
      $new_mark_link = $("#new_mark_link"),
      $new_mark_link_menu_item = $new_mark_link.parent(),
      $new_mark_copy_link1 = $("#new_mark_copy_link1"),
      $new_mark_copy_link2 = $("#new_mark_copy_link2"),
      $new_mark_copy_link2_menu_item = $new_mark_copy_link2.parent(),
      $new_mark_final_link = $("#new_mark_final_link"),
      $new_mark_final_link_menu_item = $new_mark_final_link.parent(),
      $not_gradeable_message = $("#not_gradeable_message"),
      $comments = $("#comments"),
      $comment_blank = $("#comment_blank").removeAttr('id').detach(),
      $comment_attachment_blank = $("#comment_attachment_blank").removeAttr('id').detach(),
      $comment_media_blank = $("#comment_media_blank").removeAttr('id').detach(),
      $add_a_comment = $("#add_a_comment"),
      $add_a_comment_submit_button = $add_a_comment.find("button:submit"),
      $add_a_comment_textarea = $add_a_comment.find("textarea"),
      $group_comment_wrapper = $("#group_comment_wrapper"),
      $comment_attachment_input_blank = $("#comment_attachment_input_blank").detach(),
      fileIndex = 1,
      $add_attachment = $("#add_attachment"),
      minimumWindowHeight = 500,
      $submissions_container = $("#submissions_container"),
      $iframe_holder = $("#iframe_holder"),
      $avatar_image = $("#avatar_image"),
      $x_of_x_students = $("#x_of_x_students_frd"),
      $grded_so_far = $("#x_of_x_graded"),
      $average_score = $("#average_score"),
      $this_student_does_not_have_a_submission = $("#this_student_does_not_have_a_submission").hide(),
      $this_student_has_a_submission = $('#this_student_has_a_submission').hide(),
      $rubric_assessments_select = $("#rubric_assessments_select"),
      $rubric_summary_container = $("#rubric_summary_container"),
      $rubric_holder = $("#rubric_holder"),
      $grade_container = $("#grade_container"),
      $grade = $grade_container.find("input, select"),
      $score = $grade_container.find(".score"),
      $average_score_wrapper = $("#average-score-wrapper"),
      $submission_details = $("#submission_details"),
      $multiple_submissions = $("#multiple_submissions"),
      $submission_late_notice = $("#submission_late_notice"),
      $submission_not_newest_notice = $("#submission_not_newest_notice"),
      $enrollment_inactive_notice = $("#enrollment_inactive_notice"),
      $enrollment_concluded_notice = $("#enrollment_concluded_notice"),
      $submission_files_container = $("#submission_files_container"),
      $submission_files_list = $("#submission_files_list"),
      $submission_attachment_viewed_at = $("#submission_attachment_viewed_at_container"),
      $submission_file_hidden = $("#submission_file_hidden").removeAttr('id').detach(),
      $assignment_submission_url = $("#assignment_submission_url"),
      $assignment_submission_turnitin_report_url = $("#assignment_submission_turnitin_report_url"),
      $assignment_submission_resubmit_to_turnitin_url = $("#assignment_submission_resubmit_to_turnitin_url"),
      $rubric_full = $("#rubric_full"),
      $rubric_full_resizer_handle = $("#rubric_full_resizer_handle"),
      $mute_link = $('#mute_link'),
      $no_annotation_warning = $('#no_annotation_warning'),
      $comment_submitted = $('#comment_submitted'),
      $comment_submitted_message = $('#comment_submitted_message'),
      $comment_saved = $('#comment_saved'),
      $comment_saved_message = $('#comment_saved_message'),
      $selectmenu = null,
      browserableCssClasses = /^(image|html|code)$/,
      windowLastHeight = null,
      resizeTimeOut = null,
      iframes = {},
      snapshotCache = {},
      sectionToShow,
      header,
      studentLabel = I18n.t("student", "Student"),
      groupLabel = I18n.t("group", "Group"),
      gradeeLabel = studentLabel,
      utils,
      crocodocSessionTimer;

  utils = {
    getParam: function(name){
      var pathRegex = new RegExp(name + '\/([^\/]+)'),
          searchRegex = new RegExp(name + '=([^&]+)'),
          match;

      match = (window.location.pathname.match(pathRegex) || window.location.search.match(searchRegex));
      if (!match) return false;
      return match[1];
    },
    shouldHideStudentNames: function() {
      // this is for backwards compatability, we used to store the value as
      // strings "true" or "false", but now we store boolean true/false values.
      var settingVal = userSettings.get("eg_hide_student_names");
      return settingVal === true || settingVal === "true" || ENV.force_anonymous_grading;
    }
  };

  function mergeStudentsAndSubmission() {
    jsonData.studentsWithSubmissions = jsonData.context.students;
    jsonData.studentMap = {};
    $.each(jsonData.studentsWithSubmissions, function(_, student){
      jsonData.studentMap[student.id] = student;
      jsonData.studentMap[student.id].enrollments = [];
      this.section_ids = $.map($.grep(jsonData.context.enrollments, function(enrollment, _){
          if(enrollment.user_id === student.id) {
            jsonData.studentMap[student.id].enrollments.push(enrollment);
            return true;
          }
        }), function(enrollment){
        return enrollment.course_section_id;
      });
      this.submission = $.grep(jsonData.submissions, function(submission, _){
        return submission.user_id === student.id;
      })[0];

      this.submission_state = submissionState(this);
    });

    // handle showing students only in a certain section.
    // the sectionToShow will be remembered for a given user in a given browser across all assignments in this course
    if (!jsonData.GROUP_GRADING_MODE) {
      sectionToShow = userSettings.contextGet('grading_show_only_section');
      sectionToShow = sectionToShow && String(sectionToShow);
    }
    if (sectionToShow) {
      var tempArray  = $.grep(jsonData.studentsWithSubmissions, function(student, i){
        return $.inArray(sectionToShow, student.section_ids) != -1;
      });
      if (tempArray.length) {
        jsonData.studentsWithSubmissions = tempArray;
      } else {
        alert(I18n.t('alerts.no_students_in_section', "Could not find any students in that section, falling back to showing all sections."));
        userSettings.contextRemove('grading_show_only_section');
        window.location.reload();
      }
    }

    //by defaut the list is sorted alphbetically by student last name so we dont have to do any more work here,
    // if the cookie to sort it by submitted_at is set we need to sort by submitted_at.
    var hideStudentNames = utils.shouldHideStudentNames();
    var compareStudentsBy = function(f) {
      return function(studentA, studentB) {
        var a = f(studentA);
        var b = f(studentB);

        if ((!a && !b) || a === b) {
          // chrome / safari sort isn't stable, so we need to sort by name in
          // case of tie
          if (studentA.name > studentB.name) {
            return -1;
          } else if (studentB.name > studentA.name) {
            return 1;
          } else {
            return 0;
          }
        }
        else if (!a || a > b) { return 1; }
        else { return -1; }
      };
    };
    if(hideStudentNames) {
      jsonData.studentsWithSubmissions.sort(compareStudentsBy(function(student) {
        return student &&
          student.submission &&
          student.submission.id;
      }));
    } else if (userSettings.get("eg_sort_by") == "submitted_at") {
      jsonData.studentsWithSubmissions.sort(compareStudentsBy(function(student){
        var submittedAt = student &&
                          student.submission &&
                          student.submission.submitted_at;
        if (submittedAt) {
          return +tz.parse(submittedAt);
        } else {
          // puts the unsubmitted assignments at the bottom
          return Number.NaN;
        }
      }));
    } else if (userSettings.get("eg_sort_by") == "submission_status") {
      var states = {
        "not_graded": 1,
        "resubmitted": 2,
        "not_submitted": 3,
        "graded": 4,
        "not_gradeable": 5
      };
      jsonData.studentsWithSubmissions.sort(compareStudentsBy(function(student){
        return student &&
          states[submissionState(student)];
      }));
    }
  }

  function submissionState(student) {
    var submission = student.submission;
    if (submission && submission.workflow_state != 'unsubmitted' && (submission.submitted_at || !(typeof submission.grade == 'undefined'))) {
      if ((ENV.grading_role == 'provisional_grader' || ENV.grading_role == 'moderator')
        && !student.needs_provisional_grade && submission.provisional_grade_id === null) {
        // if we are a provisional grader and it doesn't need a grade (and we haven't given one already) then we shouldn't be able to grade it
        return "not_gradeable";
      } else if (!(submission.final_provisional_grade && submission.final_provisional_grade.grade) && !submission.excused &&
        (typeof submission.grade == 'undefined' || submission.grade === null || submission.workflow_state == 'pending_review')) {
        return "not_graded";
      } else if (submission.grade_matches_current_submission) {
        return "graded";
      } else {
        return "resubmitted";
      }
    } else {
      return "not_submitted";
    }
  }

  function formattedsubmissionState(raw, submission) {
    switch(raw) {
      case "graded":
        return I18n.t('graded', "graded");
      case "not_graded":
        return I18n.t('not_graded', "not graded");
      case "not_gradeable":
        return I18n.t('graded', "graded");
      case "not_submitted":
        return I18n.t('not_submitted', 'not submitted');
      case "resubmitted":
        return I18n.t('graded_then_resubmitted', "graded, then resubmitted (%{when})", {'when': $.datetimeString(submission.submitted_at)});
    }
  }

  function classNameBasedOnStudent(student){
    var raw       = student.submission_state;
    var formatted = formattedsubmissionState(student.submission_state, student.submission);
    return {raw: raw, formatted: formatted};
  }

  // xsslint safeString.identifier MENU_PARTS_DELIMITER
  var MENU_PARTS_DELIMITER = '----☃----'; // something random and unlikely to be in a person's name

  function initDropdown(){
    var hideStudentNames = utils.shouldHideStudentNames();
    $("#hide_student_names").attr('checked', hideStudentNames);
    var optionsHtml = $.map(jsonData.studentsWithSubmissions, function(s, idx){
      var name = s.name.replace(MENU_PARTS_DELIMITER, ""),
          className = classNameBasedOnStudent(s);

      if(hideStudentNames) {
        name = I18n.t('nth_student', "Student %{n}", {'n': idx + 1});
      }

      return '<option value="' + s.id + '" class="' + htmlEscape(className.raw) + ' ui-selectmenu-hasIcon">' + htmlEscape(name) + MENU_PARTS_DELIMITER + htmlEscape(className.formatted) + MENU_PARTS_DELIMITER + htmlEscape(className.raw) + '</option>';
    }).join("");

    $selectmenu = new SpeedgraderSelectMenu(optionsHtml, MENU_PARTS_DELIMITER);
    $selectmenu.appendTo("#combo_box_container", function(){
      EG.handleStudentChanged();
    });

    if (jsonData.context.active_course_sections.length && jsonData.context.active_course_sections.length > 1 && !jsonData.GROUP_GRADING_MODE) {
      var $selectmenu_list = $selectmenu.jquerySelectMenu().data('selectmenu').list,
          $menu = $("#section-menu");


      $menu.find('ul').append($.raw($.map(jsonData.context.active_course_sections, function(section, i){
        return '<li><a class="section_' + section.id + '" data-section-id="'+ section.id +'" href="#">'+ htmlEscape(section.name) +'</a></li>';
      }).join('')));

      $menu.insertBefore($selectmenu_list).bind('mouseenter mouseleave', function(event){
        $(this)
          .toggleClass('ui-selectmenu-item-selected ui-selectmenu-item-focus ui-state-hover', event.type == 'mouseenter')
          .find('ul').toggle(event.type == 'mouseenter');
      })
      .find('ul')
        .hide()
        .menu()
        .delegate('a', 'click mousedown', function(){
          userSettings[$(this).data('section-id') == 'all' ? 'contextRemove' : 'contextSet']('grading_show_only_section', $(this).data('section-id'));
          window.location.reload();
        });

      if (sectionToShow) {
        var text = $.map(jsonData.context.active_course_sections, function(section){
                      if (section.id == sectionToShow) { return section.name; }
                   }).join(', ');

        $("#section_currently_showing").text(text);
        $menu.find('ul li a')
          .removeClass('selected')
          .filter('[data-section-id='+ sectionToShow +']')
            .addClass('selected');
      }

      $selectmenu.jquerySelectMenu().selectmenu( 'option', 'open', function(){
        $selectmenu_list.find('li:first').css('margin-top', $selectmenu_list.find('li').height() + 'px');
        $menu.show().css({
          'left'   : $selectmenu_list.css('left'),
          'top'    : $selectmenu_list.css('top'),
          'width'  : $selectmenu_list.width() - ($selectmenu_list.hasScrollbar() && $.getScrollbarWidth()),
          'z-index': Number($selectmenu_list.css('z-index')) + 1
        });

      }).selectmenu( 'option', 'close', function(){
        $menu.hide();
      });
    }
  }

  header = {
    elements: {
      mute: {
        icon: $('#mute_link i'),
        label: $('#mute_link .mute_label'),
        link: $('#mute_link'),
        modal: $('#mute_dialog')
      },
      nav: $gradebook_header.find('#prev-student-button, #next-student-button'),
      settings: {
        form: $('#settings_form'),
        link: $('#settings_link')
      },
      keyinfo: {
        icon: $('#keyboard-shortcut-info-icon')
      }
    },
    courseId: utils.getParam('courses'),
    assignmentId: utils.getParam('assignment_id'),
    init: function(){
      this.muted = this.elements.mute.link.data('muted');
      this.addEvents();
      this.createModals();
      return this;
    },
    addEvents: function(){
      this.elements.nav.click($.proxy(this.toAssignment, this));
      this.elements.mute.link.click($.proxy(this.onMuteClick, this));
      this.elements.settings.form.submit(this.submitSettingsForm.bind(this));
      this.elements.settings.link.click(this.showSettingsModal.bind(this));
      this.elements.keyinfo.icon.click(this.keyboardShortcutInfoModal.bind(this));
    },
    createModals: function(){
      this.elements.settings.form.dialog({
        autoOpen: false,
        modal: true,
        resizable: false,
        width: 400
      }).fixDialogButtons();
      // FF hack - when reloading the page, firefox seems to "remember" the disabled state of this
      // button. So here we'll manually re-enable it.
      this.elements.settings.form.find(".submit_button").removeAttr('disabled')
      this.elements.mute.modal.dialog({
        autoOpen: false,
        buttons: [{
          text: I18n.t('cancel_button', 'Cancel'),
          click: $.proxy(function(){
            this.elements.mute.modal.dialog('close');
          }, this)
        },{
          text: I18n.t('mute_assignment', 'Mute Assignment'),
          'class': 'btn-primary',
          click: $.proxy(function(){
            this.toggleMute();
            this.elements.mute.modal.dialog('close');
          }, this)
        }],
        modal: true,
        resizable: false,
        title: this.elements.mute.modal.data('title'),
        width: 400
      });
    },

    toAssignment: function(e){
      e.preventDefault();
      var classes = e.target.getAttribute("class").split(" ");
      if (_.contains(classes, "prev")) {
        EG.prev();
      } else if (_.contains(classes, "next")) {
        EG.next();
      }
    },

    keyboardShortcutInfoModal: function(e) {
      var questionMarkKeyDown = $.Event('keydown', { keyCode: 191 });
      $(document).trigger(questionMarkKeyDown);
    },

    submitSettingsForm: function(e){
      e.preventDefault();

      userSettings.set('eg_sort_by', $('#eg_sort_by').val());
      if (!ENV.force_anonymous_grading) {
        userSettings.set('eg_hide_student_names', $("#hide_student_names").prop('checked'));
      }

      $(e.target).find(".submit_button").attr('disabled', true).text(I18n.t('buttons.saving_settings', "Saving Settings..."));
      var gradeByQuestion = $("#enable_speedgrader_grade_by_question").prop('checked');
      $.post(ENV.settings_url, {
        enable_speedgrader_grade_by_question: gradeByQuestion
      }).then(function() {
        window.location.reload();
      });
    },

    showSettingsModal: function(e){
      e.preventDefault();
      this.elements.settings.form.dialog('open');
    },

    onMuteClick: function(e){
      e.preventDefault();
      this.muted ? this.toggleMute() : this.elements.mute.modal.dialog('open');
    },

    muteUrl: function(){
      return '/courses/' + this.courseId + '/assignments/' + this.assignmentId + '/mute';
    },

    toggleMute: function(){
      this.muted = !this.muted;
      var label = this.muted ? I18n.t('unmute_assignment', 'Unmute Assignment') : I18n.t('mute_assignment', 'Mute Assignment'),
          action = this.muted ? 'mute' : 'unmute',
          actions = {
        /* Mute action */
        mute: function(){
          this.elements.mute.icon.removeClass("icon-unmuted").addClass("icon-muted");
          $.ajaxJSON(this.muteUrl(), 'put', { status: true }, $.proxy(function(res){
            this.elements.mute.label.text(label);
          }, this));
        },

        /* Unmute action */
        unmute: function(){
          this.elements.mute.icon.removeClass("icon-muted").addClass("icon-unmuted");
          $.ajaxJSON(this.muteUrl(), 'put', { status: false }, $.proxy(function(res){
            this.elements.mute.label.text(label);
          }, this));
        }
      };

      actions[action].apply(this);
    }
  };

  function initCommentBox(){
    //initialize the auto height resizing on the textarea
    $('#add_a_comment textarea').elastic();

    $(".media_comment_link").click(function(event) {
      event.preventDefault();
      if ($(".media_comment_link").hasClass('ui-state-disabled')) {
        return;
      }
      $("#media_media_recording").show().find(".media_recording").mediaComment('create', 'any', function(id, type) {
        $("#media_media_recording").data('comment_id', id).data('comment_type', type);
        EG.addSubmissionComment();
      }, function() {
        EG.revertFromFormSubmit();
      }, true);
    });

    $("#media_recorder_container a").live('click', hideMediaRecorderContainer);

    // handle speech to text for browsers that can (right now only chrome)
    function browserSupportsSpeech(){
      return 'webkitSpeechRecognition' in window;
    }
    if (browserSupportsSpeech()){
      var recognition = new webkitSpeechRecognition();
      var messages = {
        "begin": I18n.t('begin_record_prompt', 'Click the "Record" button to begin.'),
        "allow": I18n.t('allow_message', 'Click the "Allow" button to begin recording.'),
        "recording": I18n.t('recording_message', 'Recording...'),
        "recording_expired": I18n.t('recording_expired_message', 'Speech recognition has expired due to inactivity. Click the "Stop" button to use current text for comment or "Cancel" to discard.'),
        "mic_blocked": I18n.t('mic_blocked_message', 'Permission to use microphone is blocked. To change, go to chrome://settings/contentExceptions#media-stream'),
        "no_speech": I18n.t('nodetect_message', 'No speech was detected. You may need to adjust your microphone settings.')
      }
      configureRecognition(recognition);
      $(".speech_recognition_link").click(function(){
        if ($(".speech_recognition_link").hasClass('ui-state-disabled')) {
          return false;
        }
        $(speechRecognitionTemplate({
          message: messages.begin
        }))
          .dialog({
            title: I18n.t('titles.click_to_record', "Speech to Text"),
            minWidth: 450,
            minHeight: 200,
            dialogClass: "no-close",
            buttons: [{
              'class': 'dialog_button',
              text: I18n.t('buttons.dialog_buttons', "Cancel"),
              click: function(){
                recognition.stop();
                $(this).dialog('close').remove();
              }
            },
            {
              id: 'record_button',
              'class': 'dialog_button',
              'aria-label': I18n.t('dialog_button.aria_record', "Click to record"),
              recording: false,
              html: "<div></div>",
              click: function(){
                var $this = $(this)
                processSpeech($this);
              }
            }],
            close: function(){
              recognition.stop();
              $(this).dialog('close').remove();
            }
          })
        return false;
      });
        // show the div that contains the button because it is hidden from browsers that dont support speech
      $(".speech_recognition_link").closest('div.speech-recognition').show();

      function processSpeech($this){
        if ($('#record_button').attr("recording") == "true"){
          recognition.stop();
          var current_comment = $('#final_results').html() + $('#interim_results').html()
          $add_a_comment_textarea.val(formatComment(current_comment));
          $this.dialog('close').remove();
        }
        else {
          recognition.start();
          $('#dialog_message').text(messages.allow)
        }
      }

      function formatComment(current_comment){
        return current_comment.replace(/<p><\/p>/g, '\n\n').replace(/<br>/g, '\n');
      }

      function configureRecognition(recognition){
        recognition.continuous = true;
        recognition.interimResults = true;
        var final_transcript = '';

        recognition.onstart = function(){
          $('#dialog_message').text(messages.recording);
          $('#record_button').attr("recording", true).attr("aria-label", I18n.t('dialog_button.aria_stop', 'Hit "Stop" to end recording.'))
        }

        recognition.onresult = function(event){
          var interim_transcript = '';
          for (var i = event.resultIndex; i < event.results.length; i++){
            if (event.results[i].isFinal){
              final_transcript += event.results[i][0].transcript;
              $('#final_results').html(linebreak(final_transcript))
            }
            else {
              interim_transcript += event.results[i][0].transcript;
            }
            $('#interim_results').html(linebreak(interim_transcript))
          }
        }

        recognition.onaudiostart = function(event){
          //this call is required for onaudioend event to trigger
        }

        recognition.onaudioend = function(event){
          if ($('#final_results').text() != '' || $('#interim_results').text() != ''){
            $('#dialog_message').text(messages.recording_expired);
          }
        }

        recognition.onend = function(event){
          final_transcript = '';
        }

        recognition.onerror = function(event){
          if (event.error == 'not-allowed') {
            $('#dialog_message').text(messages.mic_blocked);
          }
          else if (event.error = 'no-speech'){
            $('#dialog_message').text(messages.no_speech);
          }
          $('#record_button').attr("recording", false).attr("aria-label", I18n.t('dialog_button.aria_record_reset', "Click to record"));
        }

        // xsslint safeString.function linebreak
        function linebreak(transcript){
          return htmlEscape(transcript).replace(/\n\n/g, '<p></p>').replace(/\n/g, '<br>');
        }
      }
    }
  }

  function hideMediaRecorderContainer(){
    $("#media_media_recording").hide().removeData('comment_id').removeData('comment_type');
  }

  function isAssessmentEditableByMe(assessment){
    //if the assessment is mine or I can :manage_course then it is editable
    if (!assessment || assessment.assessor_id === ENV.RUBRIC_ASSESSMENT.assessor_id ||
         (ENV.RUBRIC_ASSESSMENT.assessment_type == 'grading' && assessment.assessment_type == 'grading')
       ){
          return true;
    }
    return false;
  }

  function getSelectedAssessment(){
    return $.grep(EG.currentStudent.rubric_assessments, function(n,i){
      return n.id == $rubric_assessments_select.val();
    })[0];
  }

  function initRubricStuff(){

    $("#rubric_summary_container .button-container").appendTo("#rubric_assessments_list_and_edit_button_holder").find('.edit').text(I18n.t('edit_view_rubric', "View Rubric"));

    $(".toggle_full_rubric, .hide_rubric_link").click(function(e){
      e.preventDefault();
      EG.toggleFullRubric();
    });

    $rubric_assessments_select.change(function(){
      var selectedAssessment = getSelectedAssessment();
      rubricAssessment.populateRubricSummary($("#rubric_summary_holder .rubric_summary"), selectedAssessment, isAssessmentEditableByMe(selectedAssessment));
    });

    $rubric_full_resizer_handle.draggable({
      axis: 'x',
      cursor: 'crosshair',
      scroll: false,
      containment: '#left_side',
      snap: '#full_width_container',
      appendTo: '#full_width_container',
      start: function(){
        $rubric_full_resizer_handle.draggable( 'option', 'minWidth', $right_side.width() );
      },
      helper: function(){
        return $rubric_full_resizer_handle.clone().addClass('clone');
      },
      drag: function(event, ui) {
        var offset = ui.offset,
            windowWidth = $window.width();
        $rubric_full.width(windowWidth - offset.left);
        $rubric_full_resizer_handle.css("left","0");
      },
      stop: function(event, ui) {
        event.stopImmediatePropagation();
      }
    });

    $(".save_rubric_button").click(function() {
      var $rubric = $(this).parents("#rubric_holder").find(".rubric");
      var data = rubricAssessment.assessmentData($rubric);
      if (ENV.grading_role == 'moderator' || ENV.grading_role == 'provisional_grader') {
        data['provisional'] = '1';
        if (ENV.grading_role == 'moderator' && EG.current_prov_grade_index == 'final') {
          data['final'] = '1';
        }
      }
      data['graded_anonymously'] = utils.shouldHideStudentNames();
      var url = $(".update_rubric_assessment_url").attr('href');
      var method = "POST";
      EG.toggleFullRubric();
      $(".rubric_summary").loadingImage();
      $.ajaxJSON(url, method, data, function(response) {
        var found = false;
        if(response && response.rubric_association) {
          rubricAssessment.updateRubricAssociation($rubric, response.rubric_association);
          delete response.rubric_association;
        }
        for (var i in EG.currentStudent.rubric_assessments) {
          if (response.id === EG.currentStudent.rubric_assessments[i].id) {
            $.extend(true, EG.currentStudent.rubric_assessments[i], response);
            found = true;
            continue;
          }
        }
        if (!found) {
          EG.currentStudent.rubric_assessments.push(response);
        }

        // if this student has a submission, update it with the data returned, otherwise we need to create a submission for them
        EG.setOrUpdateSubmission(response.artifact);

        // this next part will take care of group submissions, so that when one member of the group gets assessesed then everyone in the group will get that same assessment.
        $.each(response.related_group_submissions_and_assessments, function(i,submissionAndAssessment){
          //setOrUpdateSubmission returns the student. so we can set student.rubric_assesments
          // submissionAndAssessment comes back with :include_root => true, so we have to get rid of the root
          var student = EG.setOrUpdateSubmission(response.artifact);
          student.rubric_assessments = $.map(submissionAndAssessment.rubric_assessments, function(ra){return ra.rubric_assessment;});
        });

        $(".rubric_summary").loadingImage('remove');
        EG.showGrade();
        EG.showDiscussion();
        EG.showRubric();
        EG.updateStatsInHeader();
      });
    });
  }

  function initKeyCodes(){
    $window.keycodes({keyCodes: "j k p n c r g", ignore: 'input, textarea, embed, object'}, function(event) {
      event.preventDefault();
      event.stopPropagation();

      //Prev()
      if(event.keyString == "j" || event.keyString == "p") {
        EG.prev();
      }
      //next()
      else if(event.keyString == "k" || event.keyString == "n") {
        EG.next();
      }
      //comment
      else if(event.keyString == "f" || event.keyString == "c") {
        $add_a_comment_textarea.focus();
      }
      // focus on grade
      else if(event.keyString == "g") {
        $grade.focus();
      }
      // focus on rubric
      else if(event.keyString == "r") {
        EG.toggleFullRubric();
      }
    });
  }

  function initGroupAssignmentMode() {
    if (jsonData.GROUP_GRADING_MODE) {
      gradeeLabel = groupLabel;
      disableGroupCommentCheckbox();
    }
  }

  function disableGroupCommentCheckbox() {
    $("#submission_group_comment").prop({checked: true, disabled: true});
  }

  $.extend(INST, {
    refreshGrades: function(){
      var url = unescape($assignment_submission_url.attr('href')).replace("{{submission_id}}", EG.currentStudent.submission.user_id) + ".json";
      var currentStudentIDAsOfAjaxCall = EG.currentStudent.id;
      $.getJSON( url,
        function(data){
          if(currentStudentIDAsOfAjaxCall === EG.currentStudent.id) {
            EG.currentStudent.submission = data.submission;
            EG.currentStudent.submission_state = submissionState(EG.currentStudent);
            EG.showGrade();
          }
      });
    },
    refreshQuizSubmissionSnapshot: function(data) {
      snapshotCache[data.user_id + "_" + data.version_number] = data;
      if(data.last_question_touched) {
        INST.lastQuestionTouched = data.last_question_touched;
      }
    },
    clearQuizSubmissionSnapshot: function(data) {
      snapshotCache[data.user_id + "_" + data.version_number] = null;
    },
    getQuizSubmissionSnapshot: function(user_id, version_number) {
      return snapshotCache[user_id + "_" + version_number];
    }
  });

  function beforeLeavingSpeedgrader() {
    // Submit any draft comments that need submitting
    EG.addSubmissionComment(true);

    window.opener && window.opener.updateGrades && $.isFunction(window.opener.updateGrades) && window.opener.updateGrades();

    var userNamesWithPendingQuizSubmission = $.map(snapshotCache, function(snapshot) {
      return snapshot && $.map(jsonData.context.students, function(student) {
        return (snapshot == student) && student.name;
      })[0];
    })
      hasPendingQuizSubmissions = (function(){
        var ret = false;
        if (userNamesWithPendingQuizSubmission.length){
          for (var i = 0, max = userNamesWithPendingQuizSubmission.length; i < max; i++){
            if (userNamesWithPendingQuizSubmission[i] !== false) { ret = true; }
          }
        }
        return ret;
      })();
    var hasUnsubmittedComments = $.trim($add_a_comment_textarea.val()) !== "";
    if (hasPendingQuizSubmissions) {
      return I18n.t('confirms.unsaved_changes', "The following students have unsaved changes to their quiz submissions: \n\n %{users}\nContinue anyway?", {'users': userNamesWithPendingQuizSubmission.join('\n ')});
    } else if (hasUnsubmittedComments) {
      return I18n.t("If you would like to keep your unsubmitted comments, please save them before navigating away from this page.");
    }
  }

  // Public Variables and Methods
  var EG = {
    options: {},
    publicVariable: [],
    currentStudent: null,

    domReady: function(){
      $moderation_tabs_div.tabs({
        activate: function(event, ui) {
          var index = ui.newTab.data('pg-index')
          if (index != 'final') {
            index = parseInt(index);
          }
          EG.showProvisionalGrade(index);
        }
      });
      $moderation_tabs.each(function(index) {
        if (index == 2) index = "final"; // this will make it easier to identify the final mark

        $(this).find('a').click(function(e) {
          e.preventDefault();
          EG.showProvisionalGrade(index);
        });
        $('<i class="icon-check selected_icon"></i>').prependTo($(this).find('.mark_title'));
        $('<button class="Button" role="button"></button>').text(I18n.t('Select')).appendTo($(this)).on('click keyclick', function(){
          EG.selectProvisionalGrade(index);
        });
      });
      $new_mark_link.click(function(e){ e.preventDefault(); EG.newProvisionalGrade('new', 1)} );
      $new_mark_final_link.click(function(e){ e.preventDefault(); EG.newProvisionalGrade('new', 'final')} );
      $new_mark_copy_link1.click(function(e){ e.preventDefault(); EG.newProvisionalGrade('copy', 0)} );
      $new_mark_copy_link2.click(function(e){ e.preventDefault(); EG.newProvisionalGrade('copy', 1)} );

      function makeFullWidth(){
        $full_width_container.addClass("full_width");
        $left_side.css("width",'');
        $right_side.css("width",'');
      }
      $(document).mouseup(function(event){
        $resize_overlay.hide();
      });
      // it should disappear before it's clickable, but just in case...
      $resize_overlay.click(function(event){
        $(this).hide();
      });
      $width_resizer.mousedown(function(event){
        $resize_overlay.show();
      }).draggable({
        axis: 'x',
        cursor: 'crosshair',
        scroll: false,
        containment: '#full_width_container',
        snap: '#full_width_container',
        appendTo: '#full_width_container',
        helper: function(){
          return $width_resizer.clone().addClass('clone');
        },
        snapTolerance: 200,
        drag: function(event, ui) {
          var offset = ui.offset,
              windowWidth = $window.width();
          $left_side.width(offset.left / windowWidth * 100 + "%" );
          $right_side.width(100 - offset.left / windowWidth  * 100 + '%' );
          $width_resizer.css("left","0");
          if (windowWidth - offset.left < $(this).draggable('option', 'snapTolerance') ) {
            makeFullWidth();
          }
          else {
            $full_width_container.removeClass("full_width");
          }
          if (offset.left < $(this).draggable('option', 'snapTolerance')) {
            $left_side.width("0%" );
            $right_side.width('100%');
          }
        },
        stop: function(event, ui) {
          event.stopImmediatePropagation();
          $resize_overlay.hide();
        }
      }).click(function(event){
          event.preventDefault();
          if ($full_width_container.hasClass("full_width")) {
            $full_width_container.removeClass("full_width");
          }
          else {
            makeFullWidth();
            $(this).addClass('highlight', 100, function(){
              $(this).removeClass('highlight', 4000);
            });
          }
      });

      $grade.change(EG.handleGradeSubmit);

      $multiple_submissions.change(function(e) {
        if (typeof EG.currentStudent.submission == 'undefined') EG.currentStudent.submission = {};
        var i = $("#submission_to_view").val() ||
                EG.currentStudent.submission.submission_history.length - 1;
        EG.currentStudent.submission.currentSelectedIndex = parseInt(i, 10);
        EG.handleSubmissionSelectionChange();
      });

      initRubricStuff();
      initCommentBox();
      EG.initComments();
      header.init();
      initKeyCodes();

      $('.dismiss_alert').click(function(e){
        e.preventDefault();
        $(this).closest(".alert").hide();
      });

      $window.bind('hashchange', EG.handleFragmentChange);
      $('#eg_sort_by').val(userSettings.get('eg_sort_by'));
      $('#submit_same_score').click(function(e) {
        // By passing true as the second argument, we're telling
        // handleGradeSubmit to use the existing previous submission score
        // for the current grade.
        EG.handleGradeSubmit(e, true);
        e.preventDefault();
      });

      window.onbeforeunload = beforeLeavingSpeedgrader;
    },

    jsonReady: function(){
      //this runs after the request to get the jsonData comes back

      mergeStudentsAndSubmission();
      if (jsonData.GROUP_GRADING_MODE && !jsonData.studentsWithSubmissions.length) {
        if (window.history.length === 1) {
          alert(I18n.t('alerts.no_students_in_groups_close', "Sorry, submissions for this assignment cannot be graded in Speedgrader because there are no assigned users. Please assign users to this group set and try again. Click 'OK' to close this window."))
          window.close();
        }
        else {
          alert(I18n.t('alerts.no_students_in_groups_back', "Sorry, submissions for this assignment cannot be graded in Speedgrader because there are no assigned users. Please assign users to this group set and try again. Click 'OK' to go back."))
          window.history.back();
        }
      }
      else if (!jsonData.studentsWithSubmissions.length) {
        alert(I18n.t('alerts.no_active_students', "Sorry, there are either no active students in the course or none are gradable by you."))
        window.history.back();
      } else {
        $("#speed_grader_loading").hide();
        $("#gradebook_header, #full_width_container").show();
        initDropdown();
        initGroupAssignmentMode();
        EG.handleFragmentChange();
      }
    },

    skipRelativeToCurrentIndex: function(offset){
      var newIndex = (this.currentIndex() + offset + jsonData.studentsWithSubmissions.length) % jsonData.studentsWithSubmissions.length;
      this.goToStudent(jsonData.studentsWithSubmissions[newIndex].id);
    },

    next: function(){
      this.skipRelativeToCurrentIndex(1);
      var studentInfo = this.getStudentNameAndGrade();
      $("#aria_name_alert").text(studentInfo);
    },

    prev: function(){
      this.skipRelativeToCurrentIndex(-1);
      var studentInfo = this.getStudentNameAndGrade();
      $("#aria_name_alert").text(studentInfo);
    },

    getStudentNameAndGrade: function(){
      var hideStudentNames = utils.shouldHideStudentNames();
      var studentName = hideStudentNames ? I18n.t('student_index', "Student %{index}", { index: EG.currentIndex() + 1 }) : EG.currentStudent.name;
      var submissionStatus = classNameBasedOnStudent(EG.currentStudent);
      return studentName + " - " + submissionStatus.formatted;
    },

    toggleFullRubric: function(force){
      // if there is no rubric associated with this assignment, then the edit
      // rubric thing should never be shown.  the view should make sure that
      // the edit rubric html is not even there but we also want to make sure
      // that pressing "r" wont make it appear either
      if (!jsonData.rubric_association){ return false; }

      if ($rubric_full.filter(":visible").length || force === "close") {
        $("#grading").show().height("auto");
        $rubric_full.fadeOut();
        $(".toggle_full_rubric").focus()
      } else {
        $rubric_full.fadeIn();
        $("#grading").hide();
        this.refreshFullRubric();
        $rubric_full.find('.rubric_title .title').focus()
      }
    },

    refreshFullRubric: function() {
      if (!jsonData.rubric_association) { return; }
      if (!$rubric_full.filter(":visible").length) { return; }

      rubricAssessment.populateRubric($rubric_full.find(".rubric"), getSelectedAssessment() );
      $("#grading").height($rubric_full.height());
    },

    handleFragmentChange: function(){
      var hash;
      try {
        hash = JSON.parse(decodeURIComponent(document.location.hash.substr(1))); //get rid of the first charicter "#" of the hash
      } catch(e) {}
      if (!hash) {
        hash = {};
      }

      // use the group representative if possible
      var studentId = jsonData.context.rep_for_student[hash.student_id] ||
                      hash.student_id;

      // choose the first ungraded student if the requested one doesn't exist
      if (!jsonData.studentMap[studentId]) {
        var ungradedStudent = _(jsonData.studentsWithSubmissions)
        .find(function(s) {
          return s.submission &&
                 s.submission.workflow_state != 'graded' &&
                 s.submission.submission_type;
        });
        studentId = (ungradedStudent || jsonData.studentsWithSubmissions[0]).id;
      }

      if (hash.provisional_grade_id) {
        EG.selected_provisional_grade_id = hash.provisional_grade_id;
      } else if (hash.add_review) {
        EG.add_review = true;
      }
      EG.goToStudent(studentId);
    },

    goToStudent: function(student_id){
      var hideStudentNames = utils.shouldHideStudentNames();
      var student = jsonData.studentMap[student_id];

      if (student) {
        $selectmenu.jquerySelectMenu().selectmenu("value", student.id);
        // manually tell $selectmenu to fire the change event
        if (!this.currentStudent || (this.currentStudent.id != student.id)) {
          $selectmenu.jquerySelectMenu().change();
        }
        if (student.avatar_path && !hideStudentNames) {
          // If there's any kind of delay in loading the user's avatar, it's
          // better to show a blank image than the previous student's image.
          $new_image = $avatar_image.clone().show();
          $avatar_image.after($new_image.attr('src', student.avatar_path)).remove();
          $avatar_image = $new_image;
        } else {
          $avatar_image.hide();
        }
      }
    },

    currentIndex: function(){
      return $.inArray(this.currentStudent, jsonData.studentsWithSubmissions);
    },

    handleStudentChanged: function(){
      // Save any draft comments before loading the new student
      if ($add_a_comment_textarea.hasClass('ui-state-disabled')) {
        $add_a_comment_textarea.val('');
      } else {
        EG.addSubmissionComment(true);
      }

      var id = $selectmenu.jquerySelectMenu().val();
      this.currentStudent = jsonData.studentMap[id] || _.values(jsonData.studentsWithSubmissions)[0];
      document.location.hash = "#" + encodeURIComponent(JSON.stringify({
          "student_id": this.currentStudent.id
      }));

      // On the switch to a new student, clear the state of the last
      // question touched on the previous student.
      INST.lastQuestionTouched = null;

      if ((ENV.grading_role == 'provisional_grader' && this.currentStudent.submission_state == 'not_graded')
        || ENV.grading_role == 'moderator') {

        $(".speedgrader_alert").hide();
        $submission_not_newest_notice.hide();
        $submission_late_notice.hide();
        $full_width_container.removeClass("with_enrollment_notice");
        $enrollment_inactive_notice.hide();
        $enrollment_concluded_notice.hide();

        EG.setGradeReadOnly(true); // disabling now will keep it from getting undisabled unintentionally by disableWhileLoading
        if (ENV.grading_role == 'moderator' && this.currentStudent.submission_state == 'not_graded') {
          this.currentStudent.submission.grade = null; // otherwise it may be tricked into showing the wrong submission_state
        }

        var status_url = ENV.provisional_status_url + "?student_id=" + this.currentStudent.id;
        if (ENV.grading_role == 'moderator') {
          status_url += "&last_updated_at="
          if (this.currentStudent.submission) status_url += this.currentStudent.submission.updated_at;
        }

        // hit the API to check whether we still can give a provisional grade
        $full_width_container.disableWhileLoading(
          $.getJSON(status_url, {}, function(data) {
            EG.currentStudent.needs_provisional_grade = data.needs_provisional_grade;

            if (ENV.grading_role == 'moderator' && data.provisional_grades) {
              if (!EG.currentStudent.submission) EG.currentStudent.submission = {}
              EG.currentStudent.submission.provisional_grades = data.provisional_grades;
              EG.currentStudent.submission.updated_at = data.updated_at;
              EG.currentStudent.submission.final_provisional_grade = data.final_provisional_grade;
            }

            EG.currentStudent.submission_state = submissionState(EG.currentStudent);
            EG.showStudent();
          })
        );
      } else {
        this.showStudent();
      }
    },

    showStudent: function(){
      $rightside_inner.scrollTo(0);
      if (this.currentStudent.submission_state == 'not_gradeable' && ENV.grading_role == "provisional_grader") {
        $rightside_inner.hide();
        $not_gradeable_message.show();
      } else {
        $not_gradeable_message.hide();
        $rightside_inner.show();
      }
      if (ENV.grading_role == "moderator") {
        this.current_prov_grade_index = null;
        this.handleModerationTabs(0); // sets up tabs and loads first grade
      } else {
        this.showSubmission();
      }
    },

    showSubmission: function(){
      this.showGrade();
      this.showDiscussion();
      this.showRubric();
      this.updateStatsInHeader();
      this.showSubmissionDetails();
      this.refreshFullRubric();
    },

    handleModerationTabs: function(index_to_load) {
      var prov_grades = this.currentStudent.submission && this.currentStudent.submission.provisional_grades;
      var final_grade = this.currentStudent.submission && this.currentStudent.submission.final_provisional_grade;

      if (prov_grades && prov_grades.length == 1 && !final_grade && !prov_grades[0].readonly) {
        $full_width_container.removeClass("with_moderation_tabs");
        $moderation_bar.hide();
        EG.showProvisionalGrade(0);
      } else if (prov_grades && prov_grades.length > 0) {
        if (prov_grades.length == 1) {
          // hide and disable second mark tab
          $moderation_tab_2nd.hide();
          $moderation_tabs_div.tabs('disable', 1);

          if (this.currentStudent.needs_provisional_grade || final_grade) {
            $new_mark_container.show();
            $new_mark_copy_link2_menu_item.hide(); // hide copy 2nd mark
            if (final_grade) {
              $new_mark_link_menu_item.hide();
            } else {
              EG.can_add_review = true;
              $new_mark_link_menu_item.show();
            }
          } else {
            $new_mark_container.hide(); // hide new mark dropdown if not selected for moderation
          }
        } else if (prov_grades.length == 2) {
          // enable and show second mark tab
          $moderation_tabs_div.tabs('enable', 1);
          $moderation_tab_2nd.show();
          $new_mark_container.show();
          $new_mark_link_menu_item.hide();
          if (prov_grades[1].provisional_grade_id) {
            $new_mark_copy_link2_menu_item.show(); // show copy 2nd mark
          } else {
            $new_mark_copy_link2_menu_item.hide(); // don't show if it's a new unsaved mark
          }
        }

        if (final_grade) {
          $moderation_tabs_div.tabs('enable', 2);
          $moderation_tab_final.show();
          $new_mark_final_link_menu_item.hide();
        } else {
          $moderation_tabs_div.tabs('disable', 2);
          $moderation_tab_final.hide();
          $new_mark_final_link_menu_item.show();
        }

        $full_width_container.addClass("with_moderation_tabs");
        $moderation_bar.show();

        if (this.add_review && this.can_add_review) {
          this.add_review = false;
          this.newProvisionalGrade('new', 1);
        } else {
          if (this.selected_provisional_grade_id) {
            var selected_id = this.selected_provisional_grade_id;
            // load provisional grade id from anchor hash

            if (final_grade && final_grade.provisional_grade_id == selected_id) {
              index_to_load = 'final'; // final mark
            } else {
              $.each(prov_grades, function (idx, pg) {
                if (pg.provisional_grade_id == selected_id) {
                  index_to_load = idx;
                }
              });
            }

            this.selected_provisional_grade_id = null; // don't load it again
          }
          if (index_to_load == 'final') {
            $moderation_tab_final.find('a').click();
          } else {
            $moderation_tabs.eq(index_to_load).find('a').click(); // show a grade
          }
        }
      } else {
        $full_width_container.removeClass("with_moderation_tabs");
        $moderation_bar.hide();
        this.showSubmission();
        this.setReadOnly(false);
      }
    },

    updateModerationTabs: function() {
      if (!this.currentStudent.submission) return;
      var prov_grades = this.currentStudent.submission.provisional_grades;

      this.updateModerationTab($moderation_tabs.eq(0), prov_grades && prov_grades[0]);
      this.updateModerationTab($moderation_tabs.eq(1), prov_grades && prov_grades[1]);
      this.updateModerationTab($moderation_tab_final, this.currentStudent.submission.final_provisional_grade);
    },

    updateModerationTab: function($tab, prov_grade) {
      var CHOSEN_GRADE_MESSAGE = I18n.t('This is the currently chosen grade for this student.');
      var $srMessage = $('<span class="selected_sr_message screenreader-only"></span>').text(CHOSEN_GRADE_MESSAGE);
      if (prov_grade && prov_grade.selected) {
        $tab.addClass('selected');
        // Remove an old message, should it be there
        $tab.find('.selected_sr_message').remove();
        $tab.find('.mark_title').prepend($srMessage);
      } else {
        $tab.removeClass('selected');
        $tab.find('.selected_sr_message').remove();
      }

      if (prov_grade && prov_grade.provisional_grade_id) {
        $tab.removeClass('pending');
      } else {
        $tab.addClass('pending');
      }

      var $mark_grade = $tab.find('.mark_grade');
      if (prov_grade && prov_grade.score) {
        $mark_grade.html(htmlEscape(prov_grade.score + "/" + jsonData.points_possible));
      } else {
        $mark_grade.empty();
      }
    },

    showProvisionalGrade: function(idx) {
      if (this.current_prov_grade_index != idx) {

        this.current_prov_grade_index = idx;
        var prov_grade;
        if (idx == 'final') {
          prov_grade = this.currentStudent.submission.final_provisional_grade;
        } else {
          prov_grade = this.currentStudent.submission.provisional_grades[idx];
        }

        // merge in the provisional attributes
        $.extend(this.currentStudent.submission, prov_grade);

        this.currentStudent.rubric_assessments = prov_grade.rubric_assessments;
        this.currentStudent.provisional_crocodoc_urls = prov_grade.crocodoc_urls;
        this.showSubmission();

        // set read-only if needed
        this.setReadOnly(prov_grade.readonly);
      }
    },

    newProvisionalGrade: function(type, index) {
      if (type == 'new')  {
        var new_mark = {
          'grade': null,
          'score': null,
          'graded_at': null,
          'final': false,
          'grade_matches_current_submission': true,
          'scorer_id': ENV.current_user_id,
          'rubric_assessments': []
        };
        if (index == 1) {
          this.currentStudent.submission.provisional_grades.push(new_mark);
          this.handleModerationTabs(1);
        } else if (index == 'final') {
          this.currentStudent.submission.final_provisional_grade = new_mark;
          this.handleModerationTabs('final');
        }
      } else if (type == 'copy') {
        if (!this.currentStudent.submission.final_provisional_grade ||
          confirm(I18n.t("Are you sure you want to copy to the final mark? This will overwrite the existing mark."))) {
          var grade_to_copy = this.currentStudent.submission.provisional_grades[index];
          $full_width_container.disableWhileLoading(
            $.ajaxJSON($.replaceTags(ENV.provisional_copy_url, {provisional_grade_id: grade_to_copy.provisional_grade_id}), "POST",  {}, function(data) {
              $.each(EG.currentStudent.submission.provisional_grades, function(i, pg) { pg.selected = false; });

              EG.currentStudent.submission.final_provisional_grade = data;
              EG.currentStudent.submission_state = submissionState(EG.currentStudent);
              EG.current_prov_grade_index = null;
              EG.handleModerationTabs('final');
              EG.updateModerationTabs();
              $moderation_tab_final.focus();
            })
          );
        }
      }
    },

    selectProvisionalGrade: function(index) {
      var prov_grade, $tab;
      if (index == 'final') {
        prov_grade = this.currentStudent.submission.final_provisional_grade;
        $tab = $moderation_tab_final
      } else {
        prov_grade = this.currentStudent.submission.provisional_grades[index];
        $tab = $moderation_tabs.eq(index);
      }
      $full_width_container.disableWhileLoading(
        $.ajaxJSON($.replaceTags(ENV.provisional_select_url, {provisional_grade_id: prov_grade.provisional_grade_id}), "PUT",  {}, function(data) {
          $.each(EG.currentStudent.submission.provisional_grades, function(i, pg) { pg.selected = false; });
          if (EG.currentStudent.submission.final_provisional_grade) {
            EG.currentStudent.submission.final_provisional_grade.selected = false;
          }
          prov_grade.selected = true;
          EG.updateModerationTabs();
          $tab.focus();
        })
      );
    },

    setGradeReadOnly: function(readonly) {
      if (readonly) {
        $grade.addClass('ui-state-disabled').attr('readonly', true).attr('aria-disabled', true);
      } else {
        $grade.removeClass('ui-state-disabled').removeAttr('aria-disabled').removeAttr('readonly');
      }
    },

    setReadOnly: function(readonly) {
      if (readonly) {
        EG.setGradeReadOnly(true);
        $comments.find(".delete_comment_link").hide();
        $add_a_comment.hide();
      } else {
        // $grade will be disabled/enabled in showGrade()
        // $comments will be reconstructed
        $add_a_comment.show();
      }
    },

    populateTurnitin: function(submission, assetString, turnitinAsset, $turnitinScoreContainer, $turnitinInfoContainer, isMostRecent) {
      var $turnitinSimilarityScore = null;

      // build up new values based on this asset
      if (turnitinAsset.status == 'scored' || (turnitinAsset.status == null && turnitinAsset.similarity_score != null)) {
        $turnitinScoreContainer.html(turnitinScoreTemplate({
          state: (turnitinAsset.state || 'no') + '_score',
          reportUrl: $.replaceTags($assignment_submission_turnitin_report_url.attr('href'), { user_id: submission.user_id, asset_string: assetString }),
          tooltip: I18n.t('turnitin.tooltip.score', 'Turnitin Similarity Score - See detailed report'),
          score: turnitinAsset.similarity_score + '%'
        }));
      } else if (turnitinAsset.status) {
        // status == 'error' or status == 'pending'
        var pendingTooltip = I18n.t('turnitin.tooltip.pending', 'Turnitin Similarity Score - Submission pending'),
            errorTooltip = I18n.t('turnitin.tooltip.error', 'Turnitin Similarity Score - See submission error details');
        $turnitinSimilarityScore = $(turnitinScoreTemplate({
          state: 'submission_' + turnitinAsset.status,
          reportUrl: '#',
          tooltip: (turnitinAsset.status == 'error' ? errorTooltip : pendingTooltip),
          icon: '/images/turnitin_submission_' + turnitinAsset.status + '.png'
        }));
        $turnitinScoreContainer.append($turnitinSimilarityScore);
        $turnitinSimilarityScore.click(function(event) {
          event.preventDefault();
          $turnitinInfoContainer.find('.turnitin_'+assetString).slideToggle();
        });

        var defaultInfoMessage = I18n.t('turnitin.info_message',
                                        'This file is still being processed by turnitin. Please check back later to see the score'),
            defaultErrorMessage = I18n.t('turnitin.error_message',
                                         'There was an error submitting to turnitin. Please try resubmitting the file before contacting support');
        var $turnitinInfo = $(turnitinInfoTemplate({
          assetString: assetString,
          message: (turnitinAsset.status == 'error' ? (turnitinAsset.public_error_message || defaultErrorMessage) : defaultInfoMessage),
          showResubmit: turnitinAsset.status == 'error' && isMostRecent
        }));
        $turnitinInfoContainer.append($turnitinInfo);

        if (turnitinAsset.status == 'error' && isMostRecent) {
          var resubmitUrl = $.replaceTags($assignment_submission_resubmit_to_turnitin_url.attr('href'), { user_id: submission.user_id });
          $turnitinInfo.find('.turnitin_resubmit_button').click(function(event) {
            event.preventDefault();
            $(this).attr('disabled', true)
              .text(I18n.t('turnitin.resubmitting', 'Resubmitting...'));

            $.ajaxJSON(resubmitUrl, "POST", {}, function() {
              window.location.reload();
            });
          });
        }
      }
    },

    handleSubmissionSelectionChange: function(){
      clearInterval(crocodocSessionTimer);

      function currentIndex (context, submissionToViewVal) {
        var result;
        if (submissionToViewVal) {
          result = Number(submissionToViewVal);
        } else if (context.currentStudent && context.currentStudent.submission &&
                   context.currentStudent.submission.currentSelectedIndex ) {
          result = context.currentStudent.submission.currentSelectedIndex;
        } else {
          result = 0;
        }

        return result;
      };

      var $submission_to_view = $("#submission_to_view"),
          submissionToViewVal = $submission_to_view.val(),
          currentSelectedIndex = currentIndex(this, submissionToViewVal),
          isMostRecent = this.currentStudent &&
                         this.currentStudent.submission &&
                         this.currentStudent.submission.submission_history &&
                         this.currentStudent.submission.submission_history.length - 1 === currentSelectedIndex,
          submission  = this.currentStudent &&
                        this.currentStudent.submission &&
                        this.currentStudent.submission.submission_history &&
                        this.currentStudent.submission.submission_history[currentSelectedIndex] &&
                        this.currentStudent.submission.submission_history[currentSelectedIndex].submission
                        || {},
          inlineableAttachments = [],
          browserableAttachments = [];

      var $turnitinScoreContainer = $grade_container.find(".turnitin_score_container").empty(),
          $turnitinInfoContainer = $grade_container.find(".turnitin_info_container").empty(),
          assetString = 'submission_' + submission.id,
          turnitinAsset = submission.turnitin_data && submission.turnitin_data[assetString];
      // There might be a previous submission that was text_entry, but the
      // current submission is an upload. The turnitin asset for the text
      // entry would still exist
      if (turnitinAsset && submission.submission_type == 'online_text_entry') {
        EG.populateTurnitin(submission, assetString, turnitinAsset, $turnitinScoreContainer, $turnitinInfoContainer, isMostRecent);
      }

      //handle the files
      $submission_files_list.empty();
      $turnitinInfoContainer = $("#submission_files_container .turnitin_info_container").empty();
      $.each(submission.versioned_attachments || [], function(i,a){
        var attachment = a.attachment;
        if (attachment.crocodoc_url && EG.currentStudent.provisional_crocodoc_urls) {
          attachment.provisional_crocodoc_url = _.find(EG.currentStudent.provisional_crocodoc_urls, function(url) {
            return url.attachment_id == attachment.id;
          }).crocodoc_url;
        } else {
          attachment.provisional_crocodoc_url = null;
        }
        if (attachment.crocodoc_url ||
            attachment.canvadoc_url ||
            $.isPreviewable(attachment.content_type, 'google')) {
          inlineableAttachments.push(attachment);
        }
        var viewedAtHTML = studentViewedAtTemplate({
          viewed_at: $.datetimeString(attachment.viewed_at)
        });
        $submission_attachment_viewed_at.html($.raw(viewedAtHTML));
        if (browserableCssClasses.test(attachment.mime_class)) {
          browserableAttachments.push(attachment);
        }
        $submission_file = $submission_file_hidden.clone(true).fillTemplateData({
          data: {
            submissionId: submission.user_id,
            attachmentId: attachment.id,
            display_name: attachment.display_name
          },
          hrefValues: ['submissionId', 'attachmentId']
        }).appendTo($submission_files_list)
          .find('a.display_name')
            .data('attachment', attachment)
            .click(function(event){
              event.preventDefault();
              EG.loadSubmissionPreview($(this).data('attachment'));
            })
          .end()
          .find('a.submission-file-download')
            .bind('dragstart', function(event){
              // check that event dataTransfer exists
              event.originalEvent.dataTransfer &&
              // handle dragging out of the browser window only if it is supported.
              event.originalEvent.dataTransfer.setData('DownloadURL', attachment.content_type + ':' + attachment.filename + ':' + this.href);
            })
          .end()
          .show();
        $turnitinScoreContainer = $submission_file.find(".turnitin_score_container");
        assetString = 'attachment_' + attachment.id;
        turnitinAsset = submission.turnitin_data && submission.turnitin_data[assetString];
        if (turnitinAsset) {
          EG.populateTurnitin(submission, assetString, turnitinAsset, $turnitinScoreContainer, $turnitinInfoContainer, isMostRecent);
        }
      });

      $submission_files_container.showIf(submission.versioned_attachments && submission.versioned_attachments.length);

      var preview_attachment = null;
      if (submission.submission_type != 'discussion_topic') {
        preview_attachment = inlineableAttachments[0] || browserableAttachments[0];
      }

      // load up a preview of one of the attachments if we can.
      this.loadSubmissionPreview(preview_attachment);

      // if there is any submissions after this one, show a notice that they are not looking at the newest
      $submission_not_newest_notice.showIf($submission_to_view.filter(":visible").find(":selected").nextAll().length);

      $submission_late_notice.showIf(submission['late']);
      $full_width_container.removeClass("with_enrollment_notice");
      $enrollment_inactive_notice.showIf(
        _.any(jsonData.studentMap[this.currentStudent.id].enrollments, function(enrollment) {
          if(enrollment.workflow_state === 'inactive') {
            $full_width_container.addClass("with_enrollment_notice");
            return true;
          }
        })
      );

      var isConcluded = EG.isStudentConcluded(this.currentStudent.id);
      $enrollment_concluded_notice.showIf(isConcluded);
      SpeedgraderHelpers.setRightBarDisabled(isConcluded);
      if (isConcluded) {
        $full_width_container.addClass("with_enrollment_notice");
      }
    },

    isStudentConcluded: function(student_id){
      if (!jsonData.studentMap) {
        return false;
      }

      return _.any(jsonData.studentMap[student_id].enrollments, function(enrollment) {
        return enrollment.workflow_state === 'completed';
      });
    },

    refreshSubmissionsToView: function(){
      var innerHTML = "";
      var s = this.currentStudent.submission;
      var submissionHistory = s.submission_history;

      if (submissionHistory.length > 0) {
        var noSubmittedAt = I18n.t('no_submission_time', 'no submission time');
        var selectedIndex = parseInt($("#submission_to_view").val() ||
                                       submissionHistory.length - 1,
                                     10);
        var templateSubmissions = _(submissionHistory).map(function(o, i) {
          var s = o.submission;
          if (s.grade && (s.grade_matches_current_submission ||
                          s.show_grade_in_dropdown)) {
            var grade = s.grade;
          }
          return {
            value: i,
            late: s.late,
            selected: selectedIndex === i,
            submittedAt: $.datetimeString(s.submitted_at) || noSubmittedAt,
            grade: grade
          };
        });

        innerHTML = submissionsDropdownTemplate({
          singleSubmission: submissionHistory.length == 1,
          submissions: templateSubmissions,
          linkToQuizHistory: jsonData.too_many_quiz_submissions,
          quizHistoryHref: $.replaceTags(ENV.quiz_history_url,
                                         {user_id: this.currentStudent.id})
        });
      }
      $multiple_submissions.html($.raw(innerHTML));
    },

    showSubmissionDetails: function(){
      //if there is a submission
      var currentSubmission = this.currentStudent.submission;
      if (currentSubmission && currentSubmission.submitted_at) {
        this.refreshSubmissionsToView();
        var lastIndex = currentSubmission.submission_history.length - 1;
        $("#submission_to_view option:eq(" + lastIndex + ")").attr("selected", "selected");
        $submission_details.show();
      }
      else { //there's no submission
        $submission_details.hide();
      }
      this.handleSubmissionSelectionChange();
    },

    updateStatsInHeader: function(){
      $x_of_x_students.text(
        I18n.t('%{x}/%{y}', {
          x: EG.currentIndex() + 1,
          y: this.totalStudentCount()
        })
      );
      $("#gradee").text(gradeeLabel);

      var gradedStudents = $.grep(jsonData.studentsWithSubmissions, function(s) {
        return (s.submission_state == 'graded' || s.submission_state == 'not_gradeable');
      });

      var scores = $.map(gradedStudents , function(s){
        return s.submission.score;
      });

      if (scores.length) { //if there are some submissions that have been graded.
        $average_score_wrapper.show();
        function avg(arr) {
          var sum = 0;
          for (var i = 0, j = arr.length; i < j; i++) {
            sum += arr[i];
          }
          return sum / arr.length;
        }
        function roundWithPrecision(number, precision) {
          precision = Math.abs(parseInt(precision, 10)) || 0;
          var coefficient = Math.pow(10, precision);
          return Math.round(number*coefficient)/coefficient;
        }
        var outOf = jsonData.points_possible ? ([" / ", jsonData.points_possible, " (", Math.round( 100 * (avg(scores) / jsonData.points_possible)), "%)"].join("")) : "";
        $average_score.text( [roundWithPrecision(avg(scores), 2) + outOf].join("") );
      }
      else { //there are no submissions that have been graded.
        $average_score_wrapper.hide();
      }

      $grded_so_far.text(
        I18n.t('portion_graded', '%{x}/%{y}', {
          x: gradedStudents.length,
          y: jsonData.context.students.length
        })
      );
    },

    totalStudentCount: function(){
      if (sectionToShow) {
        return _.filter(jsonData.context.students, function(student) {return _.contains(student.section_ids, sectionToShow)}).length;
      } else {
        return jsonData.context.students.length;
      };
    },

    loadSubmissionPreview: function(attachment) {
      clearInterval(crocodocSessionTimer);
      $submissions_container.children().hide();
      $(".speedgrader_alert").hide();
      if (!this.currentStudent.submission || !this.currentStudent.submission.submission_type || this.currentStudent.submission.workflow_state == 'unsubmitted') {
          $this_student_does_not_have_a_submission.show();
      } else if (this.currentStudent.submission && this.currentStudent.submission.submitted_at && jsonData.context.quiz && jsonData.context.quiz.anonymous_submissions) {
          $this_student_has_a_submission.show();
      } else if (attachment) {
        this.renderAttachment(attachment);
      } else if (this.currentStudent.submission.external_tool_url) {
        this.renderLtiLaunch($iframe_holder, ENV.lti_retrieve_url, this.currentStudent.submission.external_tool_url)
      } else {
        this.renderSubmissionPreview()
      }
    },

    emptyIframeHolder: function(elem) {
      elem = elem || $iframe_holder
      elem.empty();
    },

    //load in the iframe preview.  if we are viewing a past version of the file pass the version to preview in the url
    renderSubmissionPreview: function() {
      this.emptyIframeHolder()
      $iframe_holder.html($.raw(
        '<iframe id="speedgrader_iframe" src="' +
        htmlEscape('/courses/' + jsonData.context_id  +
        '/assignments/' + this.currentStudent.submission.assignment_id +
        '/submissions/' + this.currentStudent.submission.user_id +
        '?preview=true' + (SpeedgraderHelpers.iframePreviewVersion(this.currentStudent.submission)) + (
          utils.shouldHideStudentNames() ? "&hide_student_name=1" : ""
        )) +
        '" frameborder="0"></iframe>'
      )).show();
    },

    renderLtiLaunch: function($div, urlBase, externalToolUrl) {
      this.emptyIframeHolder()
<<<<<<< HEAD
      var launchUrl = urlBase + '&url=' + externalToolUrl;
=======
      var launchUrl = urlBase + '&url=' + encodeURIComponent(externalToolUrl);
>>>>>>> b6435f77
      $div.html(
        $.raw('<iframe id="speedgrader_iframe" src="' + htmlEscape(launchUrl) + '" class="tool_launch"></iframe>' )
      ).show();
    },

    renderAttachment: function(attachment) {
      // show the crocodoc doc if there is one
      // then show the google attachment if there is one
      // then show the first browser viewable attachment if there is one
      this.emptyIframeHolder()
      var previewOptions = {
        height: '100%',
        id: "speedgrader_iframe",
        mimeType: attachment.content_type,
        attachment_id: attachment.id,
        submission_id: this.currentStudent.submission.id,
        attachment_view_inline_ping_url: attachment.view_inline_ping_url,
        attachment_preview_processing: attachment.workflow_state == 'pending_upload' || attachment.workflow_state == 'processing'
      };

      if (attachment.submitted_to_crocodoc && !attachment.crocodoc_url) {
        $("#crocodoc_pending").show();
      }

      if (attachment.crocodoc_url) {
        var crocodocStart = new Date()
        ,   sessionLimit = 60 * 60 * 1000
        ,   aggressiveWarnings = [50 * 60 * 1000,
                                  55 * 60 * 1000,
                                  58 * 60 * 1000,
                                  59 * 60 * 1000];
        crocodocSessionTimer = window.setInterval(function() {
          var elapsed = new Date() - crocodocStart;
          if (elapsed > sessionLimit) {
            window.location.reload();
          } else if (elapsed > aggressiveWarnings[0]) {
            alert(I18n.t("crocodoc_expiring",
                         "Your Crocodoc session is expiring soon.  Please reload " +
                         "the window to avoid losing any work."));
            aggressiveWarnings.shift();
          }
        }, 1000);

        $iframe_holder.show().loadDocPreview($.extend(previewOptions, {
          crocodoc_session_url: (attachment.provisional_crocodoc_url || attachment.crocodoc_url)
        }));
      } else if (attachment.canvadoc_url) {
        $iframe_holder.show().loadDocPreview($.extend(previewOptions, {
          canvadoc_session_url: attachment.canvadoc_url
        }));
      } else if ($.isPreviewable(attachment.content_type, 'google')) {
        if (!INST.disableCrocodocPreviews) $no_annotation_warning.show();

        var currentStudentIDAsOfAjaxCall = this.currentStudent.id;
        previewOptions = $.extend(previewOptions, {
            ajax_valid: _.bind(function() {
              return(currentStudentIDAsOfAjaxCall == this.currentStudent.id);
            },this)});
        $iframe_holder.show().loadDocPreview(previewOptions);
      } else if (browserableCssClasses.test(attachment.mime_class)) {
        var src = unescape($submission_file_hidden.find('.display_name').attr('href'))
          .replace("{{submissionId}}", this.currentStudent.submission.user_id)
          .replace("{{attachmentId}}", attachment.id);
        $iframe_holder.html('<iframe src="'+htmlEscape(src)+'" frameborder="0" id="speedgrader_iframe"></iframe>').show();
      }
    },

    showRubric: function(){
      //if this has some rubric_assessments
      if (jsonData.rubric_association) {
        ENV.RUBRIC_ASSESSMENT.assessment_user_id = this.currentStudent.id;

        var assessmentsByMe = $.grep(EG.currentStudent.rubric_assessments, function(n,i){
          return n.assessor_id === ENV.RUBRIC_ASSESSMENT.assessor_id;
        });
        var gradingAssessments = $.grep(EG.currentStudent.rubric_assessments, function(n,i){
          return n.assessment_type == 'grading';
        });

        $rubric_assessments_select.find("option").remove();
        $.each(this.currentStudent.rubric_assessments, function(){
          $rubric_assessments_select.append('<option value="' + htmlEscape(this.id) + '">' + htmlEscape(this.assessor_name) + '</option>');
        });

        //select the assessment that meets these rules:
        // 1. the assessment by me
        // 2. the assessment with assessment_type = 'grading'
        var idToSelect = null;
        if (gradingAssessments.length) {
          idToSelect = gradingAssessments[0].id;
        }
        if (assessmentsByMe.length) {
          idToSelect = assessmentsByMe[0].id;
        }
        if (idToSelect) {
          $rubric_assessments_select.val(idToSelect);
        }

        // hide the select box if there is not >1 option
        $("#rubric_assessments_list").showIf($rubric_assessments_select.find("option").length > 1);
        $rubric_assessments_select.change();
      }
    },

    showDiscussion: function(){
      var hideStudentNames = utils.shouldHideStudentNames();
      var that = this;
      $comments.html("");

      function renderComment(comment, commentBlank) {
        // Serialization seems to have changed... not sure if it's changed everywhere, though...
        if(comment.submission_comment) { comment = comment.submission_comment; }
        comment.posted_at = $.datetimeString(comment.created_at);

        var hideStudentName = hideStudentNames && jsonData.studentMap[comment.author_id];
        if (hideStudentName) { comment.author_name = I18n.t('Student'); }
        var $comment = commentBlank.clone(true).fillTemplateData({ data: comment });

        if (comment.draft === true) {
          $comment.addClass('draft');
        } else {
          $comment.find('.draft-marker').remove();
          $comment.find('.submit_comment_button').remove();
        }

        $comment.find('span.comment').html($.raw(htmlEscape(comment.comment).replace(/\n/g, "<br />")));
        if (comment.avatar_path && !hideStudentName) {
          $comment.find(".avatar").attr('src', comment.avatar_path).show();
        }

        if (comment.media_comment_type && comment.media_comment_id) {
          $comment.find(".play_comment_link").data(comment).show();
        }

        $.each((comment.cached_attachments || comment.attachments || []), function(){
          var attachment = this.attachment || this;
          attachment.comment_id = comment.id;
          attachment.submitter_id = EG.currentStudent.id;
          $comment.find(".comment_attachments").append($comment_attachment_blank.clone(true).fillTemplateData({
            data: attachment,
            hrefValues: ['comment_id', 'id', 'submitter_id']
          }).show().find("a").addClass(attachment.mime_class));
        });

        /* Submit a comment and Delete a comment listeners */

        // this is really poorly decoupled but over in
        // speed_grader.html.erb these rubricAssessment. variables are
        // set.  what this is saying is: if I am able to grade this
        // assignment (I am administrator in the course) or if I wrote
        // this comment... and if the student isn't concluded
        var isConcluded = EG.isStudentConcluded(EG.currentStudent.id);
        var commentIsDeleteableByMe = (ENV.RUBRIC_ASSESSMENT.assessment_type === "grading" ||
            ENV.RUBRIC_ASSESSMENT.assessor_id === comment.author_id) && !isConcluded;
        var commentIsPublishableByMe = (comment.draft === true &&
            parseInt(comment.author_id) === parseInt(ENV.current_user_id)) && !isConcluded;

        $comment.find(".delete_comment_link").click(function(event) {
          $(this).parents(".comment").confirmDelete({
            url: "/submission_comments/" + comment.id,
            message: I18n.t("Are you sure you want to delete this comment?"),
            success: function(data) {
              // Let's remove this comment from the client-side cache
              if (that.currentStudent.submission && that.currentStudent.submission.submission_comments) {
                var updatedComments = _.reject(
                  that.currentStudent.submission.submission_comments,
                  function(item) {
                    return item.id === comment.id;
                  }
                );

                that.currentStudent.submission.submission_comments = updatedComments;
              }

              // and also remove it from the DOM
              $(this).slideUp(function() {
                $(this).remove();
              });
            }
          });
        }).showIf(commentIsDeleteableByMe);

        $comment.find(".submit_comment_button").click(function(event) {
          if (confirm(I18n.t('Are you sure you want to submit this comment?'))) {
            function commentUpdateSucceeded(data) {
              var $replacementComment = renderComment(data.submission_comment, $comment_blank);
              $replacementComment.show();
              $comment.replaceWith($replacementComment);
            }

            function commentUpdateFailed(jqXHR, textStatus) {
              $.flashError(I18n.t("Failed to submit draft comment"));
            }

            var url = '/submission_comments/' + comment.id;
            var data = {
              submission_comment: {
                draft: 'false'
              }
            };

            var ajaxOptions = {
              url: url,
              data: data,
              dataType: 'json',
              type: 'PATCH'
            };

            $.ajax(ajaxOptions).done(commentUpdateSucceeded).fail(commentUpdateFailed);
          }
        }).showIf(commentIsPublishableByMe);

        return $comment;
      }

      if (this.currentStudent.submission && this.currentStudent.submission.submission_comments) {
        $.each(this.currentStudent.submission.submission_comments, function(i, comment){
          var $comment = renderComment(comment, $comment_blank);

          $comments.append($comment.show());
          $comments.find(".play_comment_link").mediaCommentThumbnail('normal');
        });
      }
      $comments.scrollTop(9999999);  //the scrollTop part forces it to scroll down to the bottom so it shows the most recent comment.
    },

    revertFromFormSubmit: function(draftComment) {
        // This is to continue existing behavior of creating finalized comments by default
        if (draftComment === undefined) {
          draftComment = false;
        }

        EG.showDiscussion();
        $add_a_comment_textarea.val("");
        // this is really weird but in webkit if you do $add_a_comment_textarea.val("").trigger('keyup') it will not let you
        // type it the textarea after you do that.  but I put it in a setTimeout it works.  so this is a hack for webkit,
        // but it still works in all other browsers.
        setTimeout(function(){ $add_a_comment_textarea.trigger('keyup'); }, 0);

        $add_a_comment.find(":input").prop("disabled", false);
        if (jsonData.GROUP_GRADING_MODE) {
          disableGroupCommentCheckbox();
        }

        if (draftComment) {
          // Show a different message when auto-saving a draft comment
          $comment_saved.show();
          $comment_saved_message.attr("tabindex",-1).focus();
        } else {
          $comment_submitted.show();
          $comment_submitted_message.attr("tabindex",-1).focus();
        }
        $add_a_comment_submit_button.text(I18n.t('submit', "Submit"));
    },

    addSubmissionComment: function(draftComment){
      // This is to continue existing behavior of creating finalized comments by default
      if (draftComment === undefined) {
        draftComment = false;
      }

      $comment_submitted.hide();
      $comment_saved.hide();
      if (
        !$.trim($add_a_comment_textarea.val()).length &&
        !$("#media_media_recording").data('comment_id') &&
        !$add_a_comment.find("input[type='file']:visible").length
        ) {
          // that means that they did not type a comment, attach a file or record any media. so dont do anything.
        return false;
      }
      var url = assignmentUrl + "/submissions/" + EG.currentStudent.id;
      var method = "PUT";
      var formData = {
        'submission[assignment_id]': jsonData.id,
        'submission[user_id]': EG.currentStudent.id,
        'submission[group_comment]': ($("#submission_group_comment").attr('checked') ? "1" : "0"),
        'submission[comment]': $add_a_comment_textarea.val(),
        'submission[draft_comment]': draftComment
      };
      if ($("#media_media_recording").data('comment_id')) {
        $.extend(formData, {
          'submission[media_comment_type]': $("#media_media_recording").data('comment_type'),
          'submission[media_comment_id]': $("#media_media_recording").data('comment_id')
        });
      }
      if (ENV.grading_role == 'moderator' || ENV.grading_role == 'provisional_grader') {
        formData['submission[provisional]'] = true;
        if (ENV.grading_role == 'moderator' && EG.current_prov_grade_index == 'final') { // final mark
          formData['submission[final]'] = true;
        }
      }

      function formSuccess(submissions) {
        $.each(submissions, function(){
          EG.setOrUpdateSubmission(this.submission);
        });
        EG.revertFromFormSubmit(draftComment);
        window.setTimeout(function() {
          $rightside_inner.scrollTo($rightside_inner[0].scrollHeight, 500);
        });
      }
      if($add_a_comment.find("input[type='file']:visible").length) {
        $.ajaxJSONFiles(url + ".text", method, formData, $add_a_comment.find("input[type='file']:visible"), formSuccess);
      } else {
        $.ajaxJSON(url, method, formData, formSuccess);
      }

      $("#comment_attachments").empty();
      $add_a_comment.find(":input").prop("disabled", true);
      $add_a_comment_submit_button.text(I18n.t('buttons.submitting', "Submitting..."));
      hideMediaRecorderContainer();
    },

    setOrUpdateSubmission: function(submission){

      // find the student this submission belongs to and update their submission with this new one, if they dont have a submission, set this as their submission.
      var student =  jsonData.studentMap[submission.user_id];
      if (!student) return;

      student.submission = student.submission || {};

      // stuff that comes back from ajax doesnt have a submission history but handleSubmissionSelectionChange
      // depends on it being there. so mimic it.
      if (typeof submission.submission_history === 'undefined') {
        submission.submission_history = [{
          submission: $.extend(true, {}, submission)
        }];
      }

      $.extend(true, student.submission, submission);

      student.submission_state = submissionState(student);
      if (ENV.grading_role == "moderator") {
        // sync with current provisional grade
        var prov_grade;
        if (this.current_prov_grade_index == 'final') {
          prov_grade = student.submission.final_provisional_grade;
        } else {
          prov_grade = student.submission.provisional_grades && student.submission.provisional_grades[this.current_prov_grade_index];
        }
        if (prov_grade) {
          if (!prov_grade.provisional_grade_id) {
            prov_grade.provisional_grade_id = submission.provisional_grade_id; // populate a new prov_grade's id
            this.updateModerationTabs();
            if (this.current_prov_grade_index == 1) {
              $new_mark_copy_link2_menu_item.show(); // show the copy link now
            }
          }
          prov_grade.score = submission.score;
          prov_grade.grade = submission.grade;
          prov_grade.rubric_assessments = student.rubric_assessments;
          prov_grade.submission_comments = submission.submission_comments;
        }
      }

      return student;
    },
    // If the second argument is passed as true, the grade used will
    // be the existing score from the previous submission.  This
    // should only be called from the anonymous function attached so
    // #submit_same_score.
    handleGradeSubmit: function(e, use_existing_score){
      if (EG.isStudentConcluded(EG.currentStudent.id)) {
        EG.showGrade();
        return;
      }

      var url    = $(".update_submission_grade_url").attr('href'),
          method = $(".update_submission_grade_url").attr('title'),
          formData = {
            'submission[assignment_id]': jsonData.id,
            'submission[user_id]':       EG.currentStudent.id,
            'submission[graded_anonymously]': utils.shouldHideStudentNames()
          };

      var grade = SpeedgraderHelpers.determineGradeToSubmit(use_existing_score,
                                                            EG.currentStudent, $grade);

      if (grade.toUpperCase() === "EX") {
        formData["submission[excuse]"] = true;
      } else if (use_existing_score) {
        // If we're resubmitting a score, pass it as a raw score not grade.
        // This allows percentage grading types to be handled correctly.
        formData["submission[score]"] = grade;
      } else {
        // Any manually entered grade is a grade.
        formData["submission[grade]"] = grade;
      }
      if (ENV.grading_role == 'moderator' || ENV.grading_role == 'provisional_grader') {
        formData['submission[provisional]'] = true;
        if (ENV.grading_role == 'moderator' && EG.current_prov_grade_index == 'final') {
          formData['submission[final]'] = true;
        }
      }

      $.ajaxJSON(url, method, formData, function(submissions) {
        $.each(submissions, function(){
          EG.setOrUpdateSubmission(this.submission);
        });
        EG.refreshSubmissionsToView();
        $multiple_submissions.change();
        EG.showGrade();
      });
    },

    showGrade: function() {
      var submission = EG.currentStudent.submission;
      var grade = EG.getGradeToShow(submission, ENV.grading_role);

      $grade.val(grade);
      EG.setGradeReadOnly((typeof submission != "undefined" &&
                           submission.submission_type === 'online_quiz') ||
                          EG.isStudentConcluded(EG.currentStudent.id));

      $('#submit_same_score').hide();
      if (typeof submission != "undefined" && submission.score !== null) {
        $score.text(round(submission.score, round.DEFAULT));
        if (!submission.grade_matches_current_submission) {
          $('#submit_same_score').show();
        }
      } else {
        $score.text("");
      }

      if (ENV.grading_role == 'moderator') {
        EG.updateModerationTabs();
      }

      EG.updateStatsInHeader();

      // go through all the students and change the class of for each person in the selectmenu to reflect it has / has not been graded.
      // for the current student, you have to do it for both the li as well as the one that shows which was selected (AKA $selectmenu.data('selectmenu').newelement ).
      // this might be the wrong spot for this, it could be refactored into its own method and you could tell pass only certain students that you want to update
      // (ie the current student or all of the students in the group that just got graded)
      $.each(jsonData.studentsWithSubmissions, function(index, val) {
        var $query = $selectmenu.jquerySelectMenu().data('selectmenu').list.find("li:eq("+ index +")"),
            className = classNameBasedOnStudent(this),
            submissionStates = 'not_graded not_submitted graded resubmitted';

        if (this == EG.currentStudent) {
          $query = $query.add($selectmenu.jquerySelectMenu().data('selectmenu').newelement);
        }
        $query
          .removeClass(submissionStates)
          .addClass(className.raw)

        $status = $(".ui-selectmenu-status");
        $statusIcon = $status.find(".speedgrader-selectmenu-icon");
        $queryIcon = $query.find(".speedgrader-selectmenu-icon");

        if(this == EG.currentStudent && (className.raw == "graded" || className.raw == "not_gradeable")){
          var studentInfo = EG.getStudentNameAndGrade()
          $("#students_selectmenu > option[value=" + this.id + "]").text(studentInfo);
          $queryIcon.text("").append("<i class='icon-check'></i>");
          $status.addClass("graded");
          $statusIcon.text("").append("<i class='icon-check'></i>");
        }else if(className.raw == "not_graded" && this == EG.currentStudent){
          var studentInfo = EG.getStudentNameAndGrade();
          $("#students_selectmenu > option[value=" + this.id + "]").text(studentInfo);
          $queryIcon.text("").append("&#9679;");
          $status.removeClass("graded");
          $statusIcon.text("").append("&#9679;");
        }else{
          $status.removeClass("graded");
        }

        // this is because selectmenu.js uses .data('optionClasses' on the li to keep track
        // of what class to put on the selected option ( aka: $selectmenu.data('selectmenu').newelement )
        // when this li is selected.  so even though we set the class of the li and the
        // $selectmenu.data('selectmenu').newelement when it is graded, we need to also set the data()
        // so that if you skip back to this student it doesnt show the old checkbox status.
        $.each(submissionStates.split(' '), function(){
          $query.data('optionClasses', $query.data('optionClasses').replace(this, ''));
        });
      });

    },

    getGradeToShow: function(submission, grading_role) {
      var grade = '';

      if (submission) {
        if (submission.excused) {
          grade = 'EX';
        } else if (submission.score != null && (grading_role === 'moderator' || grading_role === 'provisional_grader')) {
          grade = round(submission.score, 2).toString();
        } else if (submission.grade != null) {
          if (submission.grade !== '' && !isNaN(submission.grade)) {
            grade = round(submission.grade, 2).toString();
          } else {
            grade = submission.grade;
          }
        }
      }

      return grade;
    },

    initComments: function(){
      $add_a_comment_submit_button.click(function(event) {
        event.preventDefault();
        if ($add_a_comment_submit_button.hasClass('ui-state-disabled')) {
          return;
        }
        EG.addSubmissionComment();
      });
      $add_attachment.click(function(event) {
        event.preventDefault();
        if (($add_attachment).hasClass('ui-state-disabled')) {
          return;
        }
        var $attachment = $comment_attachment_input_blank.clone(true);
        $attachment.find("input").attr('name', 'attachments[' + fileIndex + '][uploaded_data]');
        fileIndex++;
        $("#comment_attachments").append($attachment.show());
      });
      $comment_attachment_input_blank.find("a").click(function(event) {
        event.preventDefault();
        $(this).parents(".comment_attachment_input").remove();
      });
      $right_side.delegate(".play_comment_link", 'click', function() {
        if($(this).data('media_comment_id')) {
          $(this).parents(".comment").find(".media_comment_content").show().mediaComment('show', $(this).data('media_comment_id'), $(this).data('media_comment_type'));
        }
        return false; // so that it doesn't hit the $("a.instructure_inline_media_comment").live('click' event handler
      });
    }
  };

  return {
    setup: function() {
      // fire off the request to get the jsonData
      window.jsonData = {};
      $.ajaxJSON(window.location.pathname+ '.json' + window.location.search, 'GET', {}, function(json) {
        jsonData = json;
        $(EG.jsonReady);
      });

      //run the stuff that just attaches event handlers and dom stuff, but does not need the jsonData
      $(document).ready(function() {
        EG.domReady();
      });
    },
    EG: EG
  };

});<|MERGE_RESOLUTION|>--- conflicted
+++ resolved
@@ -1771,11 +1771,7 @@
 
     renderLtiLaunch: function($div, urlBase, externalToolUrl) {
       this.emptyIframeHolder()
-<<<<<<< HEAD
-      var launchUrl = urlBase + '&url=' + externalToolUrl;
-=======
       var launchUrl = urlBase + '&url=' + encodeURIComponent(externalToolUrl);
->>>>>>> b6435f77
       $div.html(
         $.raw('<iframe id="speedgrader_iframe" src="' + htmlEscape(launchUrl) + '" class="tool_launch"></iframe>' )
       ).show();
