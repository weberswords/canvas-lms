--- conflicted
+++ resolved
@@ -1878,9 +1878,6 @@
       }
 
       $.extend(true, student.submission, submission);
-<<<<<<< HEAD
-      student.submission_state = submissionState(student);
-=======
 
       student.submission_state = submissionState(student);
       if (ENV.grading_role == "moderator") {
@@ -1906,7 +1903,6 @@
         }
       }
 
->>>>>>> d02c1dcf
       return student;
     },
     handleGradeSubmit: function(){
