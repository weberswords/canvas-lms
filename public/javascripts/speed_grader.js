/**
 * Copyright (C) 2011 Instructure, Inc.
 *
 * This file is part of Canvas.
 *
 * Canvas is free software: you can redistribute it and/or modify it under
 * the terms of the GNU Affero General Public License as published by the Free
 * Software Foundation, version 3 of the License.
 *
 * Canvas is distributed in the hope that it will be useful, but WITHOUT ANY
 * WARRANTY; without even the implied warranty of MERCHANTABILITY or FITNESS FOR
 * A PARTICULAR PURPOSE. See the GNU Affero General Public License for more
 * details.
 *
 * You should have received a copy of the GNU Affero General Public License
 * along with this program. If not, see <http://www.gnu.org/licenses/>.
 */

define([
  'jst/speed_grader/submissions_dropdown',
  'compiled/util/round',
  'underscore',
  'INST' /* INST */,
  'i18n!gradebook',
  'jquery' /* $ */,
  'timezone',
  'compiled/userSettings',
  'str/htmlEscape',
  'rubric_assessment',
  'jst/_turnitinInfo',
  'jst/_turnitinScore',
  'ajax_errors' /* INST.log_error */,
  'jqueryui/draggable' /* /\.draggable/ */,
  'jquery.ajaxJSON' /* getJSON, ajaxJSON */,
  'jquery.instructure_forms' /* ajaxJSONFiles */,
  'jquery.doc_previews' /* loadDocPreview */,
  'jquery.instructure_date_and_time' /* datetimeString */,
  'jqueryui/dialog',
  'jquery.instructure_misc_helpers' /* replaceTags */,
  'jquery.instructure_misc_plugins' /* confirmDelete, showIf, hasScrollbar */,
  'jquery.keycodes' /* keycodes */,
  'jquery.loadingImg' /* loadingImg, loadingImage */,
  'jquery.templateData' /* fillTemplateData, getTemplateData */,
  'media_comments' /* mediaComment */,
  'compiled/jquery/mediaCommentThumbnail',
  'vendor/jquery.ba-hashchange' /* hashchange */,
  'vendor/jquery.elastic' /* elastic */,
  'vendor/jquery.getScrollbarWidth' /* getScrollbarWidth */,
  'vendor/jquery.scrollTo' /* /\.scrollTo/ */,
  'vendor/jquery.spin' /* /\.spin/ */,
  'vendor/scribd.view' /* scribd */,
  'vendor/spin' /* new Spinner */,
  'vendor/ui.selectmenu' /* /\.selectmenu/ */
], function(submissionsDropdownTemplate, round, _, INST, I18n, $, tz, userSettings, htmlEscape, rubricAssessment, turnitinInfoTemplate, turnitinScoreTemplate) {

  // fire off the request to get the jsonData
  window.jsonData = {};
  $.ajaxJSON(window.location.pathname+ '.json' + window.location.search, 'GET', {}, function(json) {
    jsonData = json;
    $(EG.jsonReady);
  });
  // ...and while we wait for that, get this stuff ready

  // PRIVATE VARIABLES AND FUNCTIONS
  // all of the $ variables here are to speed up access to dom nodes,
  // so that the jquery selector does not have to be run every time.
  // note, this assumes that this js file is being loaded at the bottom of the page
  // so that all these dom nodes already exists.
  var $window = $(window),
      $body = $("body"),
      $full_width_container =$("#full_width_container"),
      $left_side = $("#left_side"),
      $resize_overlay = $("#resize_overlay"),
      $right_side = $("#right_side"),
      $width_resizer = $("#width_resizer"),
      $fixed_bottom = $("#fixed_bottom"),
      $gradebook_header = $("#gradebook_header"),
      assignmentUrl = $("#assignment_url").attr('href'),
      $full_height = $(".full_height"),
      $rightside_inner = $("#rightside_inner"),
      $comments = $("#comments"),
      $comment_blank = $("#comment_blank").removeAttr('id').detach(),
      $comment_attachment_blank = $("#comment_attachment_blank").removeAttr('id').detach(),
      $comment_media_blank = $("#comment_media_blank").removeAttr('id').detach(),
      $add_a_comment = $("#add_a_comment"),
      $add_a_comment_submit_button = $add_a_comment.find("button"),
      $add_a_comment_textarea = $add_a_comment.find("textarea"),
      $group_comment_wrapper = $("#group_comment_wrapper"),
      $comment_attachment_input_blank = $("#comment_attachment_input_blank").detach(),
      fileIndex = 1,
      $add_attachment = $("#add_attachment"),
      minimumWindowHeight = 500,
      $submissions_container = $("#submissions_container"),
      $iframe_holder = $("#iframe_holder"),
      $avatar_image = $("#avatar_image"),
      $x_of_x_students = $("#x_of_x_students_frd"),
      $grded_so_far = $("#x_of_x_graded"),
      $average_score = $("#average_score"),
      $this_student_does_not_have_a_submission = $("#this_student_does_not_have_a_submission").hide(),
      $this_student_has_a_submission = $('#this_student_has_a_submission').hide(),
      $rubric_assessments_select = $("#rubric_assessments_select"),
      $rubric_summary_container = $("#rubric_summary_container"),
      $rubric_holder = $("#rubric_holder"),
      $grade_container = $("#grade_container"),
      $grade = $grade_container.find("input, select"),
      $score = $grade_container.find(".score"),
      $average_score_wrapper = $("#average_score_wrapper"),
      $submission_details = $("#submission_details"),
      $multiple_submissions = $("#multiple_submissions"),
      $submission_late_notice = $("#submission_late_notice"),
      $submission_not_newest_notice = $("#submission_not_newest_notice"),
      $submission_files_container = $("#submission_files_container"),
      $submission_files_list = $("#submission_files_list"),
      $submission_file_hidden = $("#submission_file_hidden").removeAttr('id').detach(),
      $assignment_submission_url = $("#assignment_submission_url"),
      $assignment_submission_turnitin_report_url = $("#assignment_submission_turnitin_report_url"),
      $assignment_submission_resubmit_to_turnitin_url = $("#assignment_submission_resubmit_to_turnitin_url"),
      $rubric_full = $("#rubric_full"),
      $rubric_full_resizer_handle = $("#rubric_full_resizer_handle"),
      $mute_link = $('#mute_link'),
      $no_annotation_warning = $('#no_annotation_warning'),
      $selectmenu = null,
      browserableCssClasses = /^(image|html|code)$/,
      windowLastHeight = null,
      resizeTimeOut = null,
      iframes = {},
      snapshotCache = {},
      sectionToShow,
      header,
      studentLabel = I18n.t("student", "Student"),
      groupLabel = I18n.t("group", "Group"),
      gradeeLabel = studentLabel,
      utils;

  utils = {
    getParam: function(name){
      var pathRegex = new RegExp(name + '\/([^\/]+)'),
          searchRegex = new RegExp(name + '=([^&]+)'),
          match;

      match = (window.location.pathname.match(pathRegex) || window.location.search.match(searchRegex));
      if (!match) return false;
      return match[1];
    },
    shouldHideStudentNames: function() {
      // this is for backwards compatability, we used to store the value as
      // strings "true" or "false", but now we store boolean true/false values.
      var settingVal = userSettings.get("eg_hide_student_names");
      return settingVal === true || settingVal === "true" || window.anonymousAssignment;
    }
  };

  function mergeStudentsAndSubmission(){
    jsonData.studentsWithSubmissions = jsonData.context.students;
    jsonData.studentMap = {};
    $.each(jsonData.studentsWithSubmissions, function(i, student){
      this.section_ids = $.map($.grep(jsonData.context.enrollments, function(enrollment, i){
          return enrollment.user_id === student.id;
        }), function(enrollment){
        return enrollment.course_section_id;
      });
      this.submission = $.grep(jsonData.submissions, function(submission, i){
        return submission.user_id === student.id;
      })[0];
      $.each(visibleRubricAssessments, function(i, rubricAssessment) {
        rubricAssessment.user_id = rubricAssessment.user_id && String(rubricAssessment.user_id);
        rubricAssessment.assessor_id = rubricAssessment.assessor_id && String(rubricAssessment.assessor_id);
      });
      this.rubric_assessments = $.grep(visibleRubricAssessments, function(rubricAssessment, i){
        return rubricAssessment.user_id === student.id;
      });
      jsonData.studentMap[student.id] = student;
    });

    // handle showing students only in a certain section.
    // the sectionToShow will be remembered for a given user in a given browser across all assignments in this course
    if (!jsonData.GROUP_GRADING_MODE) {
      sectionToShow = userSettings.contextGet('grading_show_only_section');
      sectionToShow = sectionToShow && String(sectionToShow);
    }
    if (sectionToShow) {
      var tempArray  = $.grep(jsonData.studentsWithSubmissions, function(student, i){
        return $.inArray(sectionToShow, student.section_ids) != -1;
      });
      if (tempArray.length) {
        jsonData.studentsWithSubmissions = tempArray;
      } else {
        alert(I18n.t('alerts.no_students_in_section', "Could not find any students in that section, falling back to showing all sections."));
        userSettings.contextRemove('grading_show_only_section');
        window.location.reload();
      }
    }

    //by defaut the list is sorted alphbetically by student last name so we dont have to do any more work here,
    // if the cookie to sort it by submitted_at is set we need to sort by submitted_at.
    var hideStudentNames = utils.shouldHideStudentNames();
    var compareBy = function(f) {
      return function(a, b) {
        a = f(a);
        b = f(b);
        if ((!a && !b) || a === b) { return 0; }
        if (!a || a > b) { return +1; }
        else { return -1; }
      };
    };
    if(hideStudentNames) {
      jsonData.studentsWithSubmissions.sort(compareBy(function(student) {
        return student &&
          student.submission &&
          student.submission.id;
      }));
    } else if (userSettings.get("eg_sort_by") == "submitted_at") {
      jsonData.studentsWithSubmissions.sort(compareBy(function(student){
        return student &&
          student.submission &&
          +tz.parse(student.submission.submitted_at);
      }));
    } else if (userSettings.get("eg_sort_by") == "submission_status") {
      var states = {
        "not_graded": 1,
        "resubmitted": 2,
        "not_submitted": 3,
        "graded": 4
      };
      jsonData.studentsWithSubmissions.sort(compareBy(function(student){
        return student &&
          states[submissionStateName(student.submission)];
      }));
    }
  }

  function submissionStateName(submission) {
    if (submission && submission.workflow_state != 'unsubmitted' && (submission.submitted_at || !(typeof submission.grade == 'undefined'))) {
      if (typeof submission.grade == 'undefined' || submission.grade === null || submission.workflow_state == 'pending_review') {
        return "not_graded";
      } else if (submission.grade_matches_current_submission) {
        return "graded";
      } else {
        return "resubmitted";
      }
    } else {
      return "not_submitted";
    }
  }

  function formattedSubmissionStateName(raw, submission) {
    switch(raw) {
      case "graded":
        return I18n.t('graded', "graded");
      case "not_graded":
        return I18n.t('not_graded', "not graded");
      case "not_submitted":
        return I18n.t('not_submitted', 'not submitted');
      case "resubmitted":
        return I18n.t('graded_then_resubmitted', "graded, then resubmitted (%{when})", {'when': $.datetimeString(submission.submitted_at)});
    }
  }

  function classNameBasedOnStudent(student){
    var raw = submissionStateName(student.submission);
    var formatted = formattedSubmissionStateName(raw, student.submission);
    return {raw: raw, formatted: formatted};
  }

  var MENU_PARTS_DELIMITER = '----☃----'; // something random and unlikely to be in a person's name

  function initDropdown(){
    var hideStudentNames = utils.shouldHideStudentNames();
    $("#hide_student_names").attr('checked', hideStudentNames);
    var options = $.map(jsonData.studentsWithSubmissions, function(s, idx){
      var name = htmlEscape(s.name).replace(MENU_PARTS_DELIMITER, ""),
          className = classNameBasedOnStudent(s);

      if(hideStudentNames) {
        name = I18n.t('nth_student', "Student %{n}", {'n': idx + 1});
      }

      return '<option value="' + s.id + '" class="' + className.raw + ' ui-selectmenu-hasIcon">' + name + MENU_PARTS_DELIMITER + className.formatted + MENU_PARTS_DELIMITER + className.raw + '</option>';
    }).join("");

    $selectmenu = $("<select id='students_selectmenu'>" + options + "</select>")
      .appendTo("#combo_box_container")
      .selectmenu({
        style:'dropdown',
        format: function(text){
          var parts = text.split(MENU_PARTS_DELIMITER);
          return getIcon(parts[2]) + '<span class="ui-selectmenu-item-header">' + htmlEscape(parts[0]) + '</span><span class="ui-selectmenu-item-footer">' + htmlEscape(parts[1]) + '</span>';
        }
      }).change(function(e){
        EG.handleStudentChanged();
      });

    function getIcon(helper_text){
      var icon = "<span class='ui-selectmenu-item-icon speedgrader-selectmenu-icon'>";
      if(helper_text == "graded"){
        icon += "<i class='icon-check'></i>";
      }else if(["not_graded", "resubmitted"].indexOf(helper_text) != -1){
        icon += "&#9679;";
      }
      return icon.concat("</span>");
    }

    if (jsonData.context.active_course_sections.length && jsonData.context.active_course_sections.length > 1 && !jsonData.GROUP_GRADING_MODE) {
      var $selectmenu_list = $selectmenu.data('selectmenu').list,
          $menu = $("#section-menu");


      $menu.find('ul').append($.map(jsonData.context.active_course_sections, function(section, i){
        return '<li><a class="section_' + section.id + '" data-section-id="'+ section.id +'" href="#">'+ htmlEscape(section.name) +'</a></li>';
      }).join(''));

      $menu.insertBefore($selectmenu_list).bind('mouseenter mouseleave', function(event){
        $(this)
          .toggleClass('ui-selectmenu-item-selected ui-selectmenu-item-focus ui-state-hover', event.type == 'mouseenter')
          .find('ul').toggle(event.type == 'mouseenter');
      })
      .find('ul')
        .hide()
        .menu()
        .delegate('a', 'click mousedown', function(){
          userSettings[$(this).data('section-id') == 'all' ? 'contextRemove' : 'contextSet']('grading_show_only_section', $(this).data('section-id'));
          window.location.reload();
        });

      if (sectionToShow) {
        var text = $.map(jsonData.context.active_course_sections, function(section){
                      if (section.id == sectionToShow) { return section.name; }
                   }).join(', ');

        $("#section_currently_showing").text(text);
        $menu.find('ul li a')
          .removeClass('selected')
          .filter('[data-section-id='+ sectionToShow +']')
            .addClass('selected');
      }

      $selectmenu.selectmenu( 'option', 'open', function(){
        $selectmenu_list.find('li:first').css('margin-top', $selectmenu_list.find('li').height() + 'px');
        $menu.show().css({
          'left'   : $selectmenu_list.css('left'),
          'top'    : $selectmenu_list.css('top'),
          'width'  : $selectmenu_list.width() - ($selectmenu_list.hasScrollbar() && $.getScrollbarWidth()),
          'z-index': Number($selectmenu_list.css('z-index')) + 1
        });

      }).selectmenu( 'option', 'close', function(){
        $menu.hide();
      });
    }
  }

  header = {
    elements: {
      mute: {
        icon: $('#mute_link .ui-icon'),
        label: $('#mute_link .mute_label'),
        link: $('#mute_link'),
        modal: $('#mute_dialog')
      },
      nav: $gradebook_header.find('.prev, .next'),
      spinner: new Spinner({
        length: 2,
        radius: 3,
        trail: 25,
        width: 1
      }),
      settings: {
        form: $('#settings_form'),
        link: $('#settings_link')
      }
    },
    courseId: utils.getParam('courses'),
    assignmentId: utils.getParam('assignment_id'),
    init: function(){
      this.muted = this.elements.mute.link.data('muted');
      this.addEvents();
      this.createModals();
      this.addSpinner();
      return this;
    },
    addEvents: function(){
      this.elements.nav.click($.proxy(this.toAssignment, this));
      this.elements.mute.link.click($.proxy(this.onMuteClick, this));
      this.elements.settings.form.submit(this.submitSettingsForm.bind(this));
      this.elements.settings.link.click(this.showSettingsModal.bind(this));
    },
    addSpinner: function(){
      this.elements.mute.link.append(this.elements.spinner.el);
    },
    createModals: function(){
      this.elements.settings.form.dialog({
        autoOpen: false,
        modal: true,
        resizable: false,
        width: 400
      }).fixDialogButtons();
      // FF hack - when reloading the page, firefox seems to "remember" the disabled state of this
      // button. So here we'll manually re-enable it.
      this.elements.settings.form.find(".submit_button").removeAttr('disabled')
      this.elements.mute.modal.dialog({
        autoOpen: false,
        buttons: [{
          text: I18n.t('cancel_button', 'Cancel'),
          click: $.proxy(function(){
            this.elements.mute.modal.dialog('close');
          }, this)
        },{
          text: I18n.t('mute_assignment', 'Mute Assignment'),
          'class': 'btn-primary',
          click: $.proxy(function(){
            this.toggleMute();
            this.elements.mute.modal.dialog('close');
          }, this)
        }],
        modal: true,
        resizable: false,
        title: this.elements.mute.modal.data('title'),
        width: 400
      });
    },

    toAssignment: function(e){
      e.preventDefault();
      EG[e.target.getAttribute('class')]();
    },

    submitSettingsForm: function(e){
      e.preventDefault();
      userSettings.set('eg_sort_by', $('#eg_sort_by').val());
      userSettings.set('eg_hide_student_names', $("#hide_student_names").prop('checked'));
      $(e.target).find(".submit_button").attr('disabled', true).text(I18n.t('buttons.saving_settings', "Saving Settings..."));
      var gradeByQuestion = $("#enable_speedgrader_grade_by_question").prop('checked');
      $.post(ENV.settings_url, {
        enable_speedgrader_grade_by_question: gradeByQuestion
      }).then(function() {
        window.location.reload();
      });
    },

    showSettingsModal: function(e){
      e.preventDefault();
      this.elements.settings.form.dialog('open');
    },

    onMuteClick: function(e){
      e.preventDefault();
      this.muted ? this.toggleMute() : this.elements.mute.modal.dialog('open');
    },

    muteUrl: function(){
      return '/courses/' + this.courseId + '/assignments/' + this.assignmentId + '/mute';
    },

    spinMute: function(){
      this.elements.spinner.spin();
      $(this.elements.spinner.el)
        .css({ left: 9, top: 6})
        .appendTo(this.elements.mute.link);
    },

    toggleMute: function(){
      this.muted = !this.muted;
      var label = this.muted ? I18n.t('unmute_assignment', 'Unmute Assignment') : I18n.t('mute_assignment', 'Mute Assignment'),
          action = this.muted ? 'mute' : 'unmute',
          actions = {
        /* Mute action */
        mute: function(){
          this.elements.mute.icon.css('visibility', 'hidden');
          this.spinMute();
          $.ajaxJSON(this.muteUrl(), 'put', { status: true }, $.proxy(function(res){
            this.elements.spinner.stop();
            this.elements.mute.label.html(label);
            this.elements.mute.icon
              .removeClass('ui-icon-volume-off')
              .addClass('ui-icon-volume-on')
              .css('visibility', 'visible');
          }, this));
        },

        /* Unmute action */
        unmute: function(){
          this.elements.mute.icon.css('visibility', 'hidden');
          this.spinMute();
          $.ajaxJSON(this.muteUrl(), 'put', { status: false }, $.proxy(function(res){
            this.elements.spinner.stop();
            this.elements.mute.label.html(label);
            this.elements.mute.icon
              .removeClass('ui-icon-volume-on')
              .addClass('ui-icon-volume-off')
              .css('visibility', 'visible');
          }, this));
        }
      };

      actions[action].apply(this);
    }
  };

  function initCommentBox(){
    //initialize the auto height resizing on the textarea
    $('#add_a_comment textarea').elastic({
      callback: EG.resizeFullHeight
    });

    $(".media_comment_link").click(function(event) {
      event.preventDefault();
      $("#media_media_recording").show().find(".media_recording").mediaComment('create', 'any', function(id, type) {
        $("#media_media_recording").data('comment_id', id).data('comment_type', type);
        EG.handleCommentFormSubmit();
      }, function() {
        EG.revertFromFormSubmit();
      }, true);
      EG.resizeFullHeight();
    });

    $("#media_recorder_container a").live('click', hideMediaRecorderContainer);

    // handle speech to text for browsers that can (right now only chrome)
    function browserSupportsSpeech(){
      var elem = document.createElement('input');
      // chrome 10 advertises support but it LIES!!! doesn't work till chrome 11
      var support = ('onwebkitspeechchange' in elem || 'speech' in elem) && !navigator.appVersion.match(/Chrome\/10/);
      return support;
    }
    if (browserSupportsSpeech()) {
      $(".speech_recognition_link").click(function() {
          $('<input style="font-size: 30px;" speech x-webkit-speech />')
            .dialog({
              title: I18n.t('titles.click_to_record', "Click the mic to record your comments"),
              open: function(){
                $(this).width(100);
              }
            })
            .bind('webkitspeechchange', function(){
              $add_a_comment_textarea.val($(this).val());
              $(this).dialog('close').remove();
            });
          return false;
        })
        // show the li that contains the button because it is hidden from browsers that dont support speech
        .closest('li').show();
    }
  }

  function hideMediaRecorderContainer(){
    $("#media_media_recording").hide().removeData('comment_id').removeData('comment_type');
    EG.resizeFullHeight();
  }

  function isAssessmentEditableByMe(assessment){
    //if the assessment is mine or I can :manage_course then it is editable
    if (!assessment || assessment.assessor_id === ENV.RUBRIC_ASSESSMENT.assessor_id ||
         (ENV.RUBRIC_ASSESSMENT.assessment_type == 'grading' && assessment.assessment_type == 'grading')
       ){
          return true;
    }
    return false;
  }

  function getSelectedAssessment(){
    return $.grep(EG.currentStudent.rubric_assessments, function(n,i){
      return n.id == $rubric_assessments_select.val();
    })[0];
  }

  function initRubricStuff(){

    $("#rubric_summary_container .button-container").appendTo("#rubric_assessments_list_and_edit_button_holder").find('.edit').text(I18n.t('edit_view_rubric', "View Rubric"));

    $(".toggle_full_rubric, .hide_rubric_link").click(function(e){
      e.preventDefault();
      EG.toggleFullRubric();
    });

    $rubric_assessments_select.change(function(){
      var selectedAssessment = getSelectedAssessment();
      rubricAssessment.populateRubricSummary($("#rubric_summary_holder .rubric_summary"), selectedAssessment, isAssessmentEditableByMe(selectedAssessment));
      EG.resizeFullHeight();
    });

    $rubric_full_resizer_handle.draggable({
      axis: 'x',
      cursor: 'crosshair',
      scroll: false,
      containment: '#left_side',
      snap: '#full_width_container',
      appendTo: '#full_width_container',
      start: function(){
        $rubric_full_resizer_handle.draggable( 'option', 'minWidth', $right_side.width() );
      },
      helper: function(){
        return $rubric_full_resizer_handle.clone().addClass('clone');
      },
      drag: function(event, ui) {
        var offset = ui.offset,
            windowWidth = $window.width();
        $rubric_full.width(windowWidth - offset.left);
        $rubric_full_resizer_handle.css("left","0");
        EG.resizeFullHeight();
      },
      stop: function(event, ui) {
        event.stopImmediatePropagation();
      }
    });

    $(".save_rubric_button").click(function() {
      var $rubric = $(this).parents("#rubric_holder").find(".rubric");
      var data = rubricAssessment.assessmentData($rubric);
      var url = $(".update_rubric_assessment_url").attr('href');
      var method = "POST";
      EG.toggleFullRubric();
      $(".rubric_summary").loadingImage();
      $.ajaxJSON(url, method, data, function(response) {
        var found = false;
        if(response && response.rubric_association) {
          rubricAssessment.updateRubricAssociation($rubric, response.rubric_association);
          delete response.rubric_association;
        }
        for (var i in EG.currentStudent.rubric_assessments) {
          if (response.id === EG.currentStudent.rubric_assessments[i].id) {
            $.extend(true, EG.currentStudent.rubric_assessments[i], response);
            found = true;
            continue;
          }
        }
        if (!found) {
          EG.currentStudent.rubric_assessments.push(response);
        }

        // if this student has a submission, update it with the data returned, otherwise we need to create a submission for them
        EG.setOrUpdateSubmission(response.artifact);

        // this next part will take care of group submissions, so that when one member of the group gets assessesed then everyone in the group will get that same assessment.
        $.each(response.related_group_submissions_and_assessments, function(i,submissionAndAssessment){
          //setOrUpdateSubmission returns the student. so we can set student.rubric_assesments
          // submissionAndAssessment comes back with :include_root => true, so we have to get rid of the root
          var student = EG.setOrUpdateSubmission(response.artifact);
          student.rubric_assessments = $.map(submissionAndAssessment.rubric_assessments, function(ra){return ra.rubric_assessment;});
        });

        $(".rubric_summary").loadingImage('remove');
        EG.showGrade();
    	  EG.showDiscussion();
    	  EG.showRubric();
    	  EG.updateStatsInHeader();
      });
    });
  }

  function initKeyCodes(){
    $window.keycodes({keyCodes: "j k p n c r g", ignore: 'input, textarea, embed, object'}, function(event) {
      event.preventDefault();
      event.stopPropagation();

      //Prev()
      if(event.keyString == "j" || event.keyString == "p") {
        EG.prev();
      }
      //next()
      else if(event.keyString == "k" || event.keyString == "n") {
        EG.next();
      }
      //comment
      else if(event.keyString == "f" || event.keyString == "c") {
        $add_a_comment_textarea.focus();
      }
      // focus on grade
      else if(event.keyString == "g") {
        $grade.focus();
      }
      // focus on rubric
      else if(event.keyString == "r") {
        EG.toggleFullRubric();
      }
    });
  }

  function initGroupAssignmentMode() {
    if (jsonData.GROUP_GRADING_MODE) {
      gradeeLabel = groupLabel;
      disableGroupCommentCheckbox();
    }
  }

  function disableGroupCommentCheckbox() {
    $("#submission_group_comment").prop({checked: true, disabled: true});
  }

  function resizingFunction(){
    var windowHeight = $window.height(),
        delta,
        deltaRemaining,
        headerOffset = $right_side.offset().top,
        fixedBottomHeight = $fixed_bottom.height(),
        fullHeight = Math.max(minimumWindowHeight, windowHeight) - headerOffset - fixedBottomHeight,
        resizableElements = [
          { element: $submission_files_list,    data: { newHeight: 0 } },
          { element: $rubric_summary_container, data: { newHeight: 0 } },
          { element: $comments,                 data: { newHeight: 0 } }
        ],
        visibleResizableElements = $.grep(resizableElements, function(e, i){
          return e && e.element.is(':visible');
        });
    $rubric_full.css({ 'maxHeight': fullHeight - 50, 'overflow': 'auto' });

    $.each(visibleResizableElements, function(){
      this.data.autoHeight = this.element.height("auto").height();
      this.element.height(0);
    });

    var spaceLeftForResizables = fullHeight - $rightside_inner.height("auto").height() - $add_a_comment.outerHeight();

    $full_height.height(fullHeight);
    delta = deltaRemaining = spaceLeftForResizables;
    var step = 1;
    var didNothing;
    if (delta > 0) { //the page got bigger
      while(deltaRemaining > 0){
        didNothing = true;
        var shortestElementHeight = 10000000;
        var shortestElement = null;
        $.each(visibleResizableElements, function(){
          if (this.data.newHeight < shortestElementHeight && this.data.newHeight < this.data.autoHeight) {
            shortestElement = this;
            shortestElementHeight = this.data.newHeight;
          }
        });
        if (shortestElement) {
          shortestElement.data.newHeight = shortestElementHeight + step;
          deltaRemaining = deltaRemaining - step;
          didNothing = false;
        }
        if (didNothing) {
          break;
        }
      }
    }
    else { //the page got smaller
      var tallestElementHeight, tallestElement;
      while(deltaRemaining < 0){
        didNothing = true;
        tallestElementHeight = 0;
        tallestElement = null;
        $.each(visibleResizableElements, function(){
          if (this.data.newHeight > 30 > tallestElementHeight && this.data.newHeight >= this.data.autoHeight ) {
            tallestElement = this;
            tallestElementHeight = this.data.newHeight;
          }
        });
        if (tallestElement) {
          tallestElement.data.newHeight = tallestElementHeight - step;
          deltaRemaining = deltaRemaining + step;
          didNothing = false;
        }
        if (didNothing) {
          break;
        }
      }
    }

    $.each(visibleResizableElements, function(){
      this.element.height(this.data.newHeight);
    });

    if (deltaRemaining > 0) {
      $comments.height( windowHeight - Math.floor($comments.offset().top) - $add_a_comment.outerHeight() );
    }
    // This will cause the page to flicker in firefox if there is a scrollbar in both the comments and the rubric summary.
    // I would like it not to, I tried setTimeout(function(){ $comments.scrollTop(1000000); }, 800); but that still doesnt work
    if(!INST.browser.ff && $comments.height() > 100) {
      $comments.scrollTop(1000000);
    }
  }

  $.extend(INST, {
    refreshGrades: function(){
      var url = unescape($assignment_submission_url.attr('href')).replace("{{submission_id}}", EG.currentStudent.submission.user_id) + ".json";
      $.getJSON( url,
        function(data){
          EG.currentStudent.submission = data.submission;
          EG.showGrade();
      });
    },
    refreshQuizSubmissionSnapshot: function(data) {
      snapshotCache[data.user_id + "_" + data.version_number] = data;
      if(data.last_question_touched) {
        INST.lastQuestionTouched = data.last_question_touched;
      }
    },
    clearQuizSubmissionSnapshot: function(data) {
      snapshotCache[data.user_id + "_" + data.version_number] = null;
    },
    getQuizSubmissionSnapshot: function(user_id, version_number) {
      return snapshotCache[user_id + "_" + version_number];
    }
  });

  window.onbeforeunload = function() {
    window.opener && window.opener.updateGrades && $.isFunction(window.opener.updateGrades) && window.opener.updateGrades();

    var userNamesWithPendingQuizSubmission = $.map(snapshotCache, function(snapshot) {
      return snapshot && $.map(jsonData.context.students, function(student) {
        return (snapshot == student) && student.name;
      })[0];
    })
      hasPendingQuizSubmissions = (function(){
        var ret = false;
        if (userNamesWithPendingQuizSubmission.length){
          for (var i = 0, max = userNamesWithPendingQuizSubmission.length; i < max; i++){
            if (userNamesWithPendingQuizSubmission[i] !== false) { ret = true; }
          }
        }
        return ret;
      })();
    if (hasPendingQuizSubmissions) {
      return I18n.t('confirms.unsaved_changes', "The following students have unsaved changes to their quiz submissions: \n\n %{users}\nContinue anyway?", {'users': userNamesWithPendingQuizSubmission.join('\n ')});
    }
  };

  // Public Variables and Methods
  var EG = {
    options: {},
    publicVariable: [],
    scribdDoc: null,
    currentStudent: null,

    domReady: function(){
      //attach to window resize and
      $window.bind('resize orientationchange', EG.resizeFullHeight).resize();

      function makeFullWidth(){
        $full_width_container.addClass("full_width");
        $left_side.css("width",'');
        $right_side.css("width",'');
      }
      $(document).mouseup(function(event){
        $resize_overlay.hide();
      });
      // it should disappear before it's clickable, but just in case...
      $resize_overlay.click(function(event){
        $(this).hide();
      });
      $width_resizer.mousedown(function(event){
        $resize_overlay.show();
      }).draggable({
        axis: 'x',
        cursor: 'crosshair',
        scroll: false,
        containment: '#full_width_container',
        snap: '#full_width_container',
        appendTo: '#full_width_container',
        helper: function(){
          return $width_resizer.clone().addClass('clone');
        },
        snapTolerance: 200,
        drag: function(event, ui) {
          var offset = ui.offset,
              windowWidth = $window.width();
          $left_side.width(offset.left / windowWidth * 100 + "%" );
          $right_side.width(100 - offset.left / windowWidth  * 100 + '%' );
          $width_resizer.css("left","0");
          if (windowWidth - offset.left < $(this).draggable('option', 'snapTolerance') ) {
            makeFullWidth();
          }
          else {
            $full_width_container.removeClass("full_width");
          }
          if (offset.left < $(this).draggable('option', 'snapTolerance')) {
            $left_side.width("0%" );
            $right_side.width('100%');
          }
          EG.resizeFullHeight();
        },
        stop: function(event, ui) {
          event.stopImmediatePropagation();
          $resize_overlay.hide();
        }
      }).click(function(event){
          event.preventDefault();
          if ($full_width_container.hasClass("full_width")) {
            $full_width_container.removeClass("full_width");
          }
          else {
            makeFullWidth();
            $(this).addClass('highlight', 100, function(){
              $(this).removeClass('highlight', 4000);
            });
          }
      });

      $grade.change(EG.handleGradeSubmit);

      $multiple_submissions.change(function(e) {
        if (typeof EG.currentStudent.submission == 'undefined') EG.currentStudent.submission = {};
<<<<<<< HEAD
        var i = $("#submission_to_view").val() ||
                EG.currentStudent.submission.submission_history.length - 1;
        EG.currentStudent.submission.currentSelectedIndex = parseInt(i, 10);
=======
        var i = e.target.value ?
          parseInt(e.target.value, 10) :
          EG.currentStudent.submission.submission_history.length - 1;
        EG.currentStudent.submission.currentSelectedIndex = i;
>>>>>>> e976a552
        EG.handleSubmissionSelectionChange();
      });

      initRubricStuff();
      initCommentBox();
      EG.initComments();
      header.init();
      initKeyCodes();

      $('#hide_no_annotation_warning').click(function(e){
        e.preventDefault();
        $no_annotation_warning.hide();
      });

      $window.bind('hashchange', EG.handleFragmentChange);
      $('#eg_sort_by').val(userSettings.get('eg_sort_by'));
      $('#submit_same_score').click(function(e) {
        EG.handleGradeSubmit();
        e.preventDefault();
      });

    },

    jsonReady: function(){
      //this runs after the request to get the jsonData comes back

      mergeStudentsAndSubmission();
      if (jsonData.GROUP_GRADING_MODE && !jsonData.studentsWithSubmissions.length) {
        if (window.history.length === 1) {
          alert(I18n.t('alerts.no_students_in_groups_close', "Sorry, submissions for this assignment cannot be graded in Speedgrader because there are no assigned users. Please assign users to this group set and try again. Click 'OK' to close this window."))
          window.close();
        }
        else {
          alert(I18n.t('alerts.no_students_in_groups_back', "Sorry, submissions for this assignment cannot be graded in Speedgrader because there are no assigned users. Please assign users to this group set and try again. Click 'OK' to go back."))
          window.history.back();
        }
      }
      else if (!jsonData.studentsWithSubmissions.length) {
        alert(I18n.t('alerts.no_active_students', "Sorry, there are either no active students in the course or none are gradable by you."))
        window.history.back();
      } else {
        $("#speed_grader_loading").hide();
        $("#gradebook_header, #full_width_container").show();
        initDropdown();
        initGroupAssignmentMode();
        EG.handleFragmentChange();
      }
    },

    skipRelativeToCurrentIndex: function(offset){
      var newIndex = (this.currentIndex() + offset+ jsonData.studentsWithSubmissions.length) % jsonData.studentsWithSubmissions.length;
      this.goToStudent(jsonData.studentsWithSubmissions[newIndex].id);
    },

    next: function(){
      this.skipRelativeToCurrentIndex(1);
    },

    prev: function(){
      this.skipRelativeToCurrentIndex(-1);
    },

    resizeFullHeight: function(){
      if (resizeTimeOut) {
        clearTimeout(resizeTimeOut);
      }
      resizeTimeOut = setTimeout(resizingFunction, 0);
    },

    toggleFullRubric: function(force){
      // if there is no rubric associated with this assignment, then the edit
      // rubric thing should never be shown.  the view should make sure that
      // the edit rubric html is not even there but we also want to make sure
      // that pressing "r" wont make it appear either
      if (!jsonData.rubric_association){ return false; }

      if ($rubric_full.filter(":visible").length || force === "close") {
        $("#grading").height("auto").children().show();
        $rubric_full.fadeOut();
        this.resizeFullHeight();
        $(".toggle_full_rubric").focus()
      } else {
        $rubric_full.fadeIn();
        $("#grading").children().hide();
        this.refreshFullRubric();
        $rubric_full.find('.rubric_title .title').focus()
      }
    },

    refreshFullRubric: function() {
      if (!jsonData.rubric_association) { return; }
      if (!$rubric_full.filter(":visible").length) { return; }

      rubricAssessment.populateRubric($rubric_full.find(".rubric"), getSelectedAssessment() );
      $("#grading").height($rubric_full.height());
      this.resizeFullHeight();
    },

    handleFragmentChange: function(){
      var hash;
      try {
        hash = JSON.parse(decodeURIComponent(document.location.hash.substr(1))); //get rid of the first charicter "#" of the hash
      } catch(e) {}
      if (!hash) {
        hash = {};
      }

      // use the group representative if possible
      var studentId = jsonData.context.rep_for_student[hash.student_id] ||
                      hash.student_id;

      // choose the first ungraded student if the requested one doesn't exist
      if (!jsonData.studentMap[studentId]) {
        var ungradedStudent = _(jsonData.studentsWithSubmissions)
        .find(function(s) {
          return s.submission &&
                 s.submission.workflow_state != 'graded' &&
                 s.submission.submission_type;
        });
        studentId = (ungradedStudent || jsonData.studentsWithSubmissions[0]).id;
      }

      EG.goToStudent(studentId);
    },

    goToStudent: function(student_id){
      var hideStudentNames = utils.shouldHideStudentNames();
      var student = jsonData.studentMap[student_id];

      if (student) {
        $selectmenu.selectmenu("value", student.id);
        //this is lame but I have to manually tell $selectmenu to fire its 'change' event if has changed.
        if (!this.currentStudent || (this.currentStudent.id != student.id)) {
          $selectmenu.change();
        }
        if (student.avatar_path && !hideStudentNames) {
          // If there's any kind of delay in loading the user's avatar, it's
          // better to show a blank image than the previous student's image.
          $new_image = $avatar_image.clone().show();
          $avatar_image.after($new_image.attr('src', student.avatar_path)).remove();
          $avatar_image = $new_image;
        } else {
          $avatar_image.hide();
        }
      }
    },

    currentIndex: function(){
      return $.inArray(this.currentStudent, jsonData.studentsWithSubmissions);
    },

    handleStudentChanged: function(){
      var id = $selectmenu.val();
      this.currentStudent = jsonData.studentMap[id] || _.values(jsonData.studentsWithSubmissions)[0];
      document.location.hash = "#" + encodeURIComponent(JSON.stringify({
        "student_id": this.currentStudent.id
      }));

      this.showGrade();
      this.showDiscussion();
      this.showRubric();
      this.updateStatsInHeader();
      this.showSubmissionDetails();
      this.refreshFullRubric();
    },

    populateTurnitin: function(submission, assetString, turnitinAsset, $turnitinScoreContainer, $turnitinInfoContainer, isMostRecent) {
      var $turnitinSimilarityScore = null;

      // build up new values based on this asset
      if (turnitinAsset.status == 'scored' || (turnitinAsset.status == null && turnitinAsset.similarity_score != null)) {
        $turnitinScoreContainer.html(turnitinScoreTemplate({
          state: (turnitinAsset.state || 'no') + '_score',
          reportUrl: $.replaceTags($assignment_submission_turnitin_report_url.attr('href'), { user_id: submission.user_id, asset_string: assetString }),
          tooltip: I18n.t('turnitin.tooltip.score', 'Turnitin Similarity Score - See detailed report'),
          score: turnitinAsset.similarity_score + '%'
        }));
      } else if (turnitinAsset.status) {
        // status == 'error' or status == 'pending'
        var pendingTooltip = I18n.t('turnitin.tooltip.pending', 'Turnitin Similarity Score - Submission pending'),
            errorTooltip = I18n.t('turnitin.tooltip.error', 'Turnitin Similarity Score - See submission error details');
        $turnitinSimilarityScore = $(turnitinScoreTemplate({
          state: 'submission_' + turnitinAsset.status,
          reportUrl: '#',
          tooltip: (turnitinAsset.status == 'error' ? errorTooltip : pendingTooltip),
          icon: '/images/turnitin_submission_' + turnitinAsset.status + '.png'
        }));
        $turnitinScoreContainer.append($turnitinSimilarityScore);
        $turnitinSimilarityScore.click(function(event) {
          event.preventDefault();
          $turnitinInfoContainer.find('.turnitin_'+assetString).slideToggle();
        });

        var defaultInfoMessage = I18n.t('turnitin.info_message',
                                        'This file is still being processed by turnitin. Please check back later to see the score'),
            defaultErrorMessage = I18n.t('turnitin.error_message',
                                         'There was an error submitting to turnitin. Please try resubmitting the file before contacting support');
        var $turnitinInfo = $(turnitinInfoTemplate({
          assetString: assetString,
          message: (turnitinAsset.status == 'error' ? (turnitinAsset.public_error_message || defaultErrorMessage) : defaultInfoMessage),
          showResubmit: turnitinAsset.status == 'error' && isMostRecent
        }));
        $turnitinInfoContainer.append($turnitinInfo);

        if (turnitinAsset.status == 'error' && isMostRecent) {
          var resubmitUrl = $.replaceTags($assignment_submission_resubmit_to_turnitin_url.attr('href'), { user_id: submission.user_id });
          $turnitinInfo.find('.turnitin_resubmit_button').click(function(event) {
            event.preventDefault();
            $(this).attr('disabled', true)
              .text(I18n.t('turnitin.resubmitting', 'Resubmitting...'));

            $.ajaxJSON(resubmitUrl, "POST", {}, function() {
              window.location.reload();
            });
          });
        }
      }
    },

    handleSubmissionSelectionChange: function(){
      try {
        var $submission_to_view = $("#submission_to_view");
        var submissionToViewVal = $submission_to_view.val(),
            currentSelectedIndex = Number(submissionToViewVal) ||
                                  ( this.currentStudent &&
                                    this.currentStudent.submission &&
                                    this.currentStudent.submission.currentSelectedIndex )
                                  || 0,
            isMostRecent = this.currentStudent &&
                           this.currentStudent.submission &&
                           this.currentStudent.submission.submission_history &&
                           this.currentStudent.submission.submission_history.length - 1 === currentSelectedIndex,
            submission  = this.currentStudent &&
                          this.currentStudent.submission &&
                          this.currentStudent.submission.submission_history &&
                          this.currentStudent.submission.submission_history[currentSelectedIndex] &&
                          this.currentStudent.submission.submission_history[currentSelectedIndex].submission
                          || {},
            inlineableAttachments = [],
            browserableAttachments = [];

        var $turnitinScoreContainer = $grade_container.find(".turnitin_score_container").empty(),
            $turnitinInfoContainer = $grade_container.find(".turnitin_info_container").empty(),
            assetString = 'submission_' + submission.id,
            turnitinAsset = submission.turnitin_data && submission.turnitin_data[assetString];
        // There might be a previous submission that was text_entry, but the
        // current submission is an upload. The turnitin asset for the text
        // entry would still exist
        if (turnitinAsset && submission.submission_type == 'online_text_entry') {
          EG.populateTurnitin(submission, assetString, turnitinAsset, $turnitinScoreContainer, $turnitinInfoContainer, isMostRecent);
        }

        //handle the files
        $submission_files_list.empty();
        $turnitinInfoContainer = $("#submission_files_container .turnitin_info_container").empty();
        $.each(submission.versioned_attachments || [], function(i,a){
          var attachment = a.attachment;
          if (attachment.crocodoc_url ||
              attachment.canvadoc_url ||
              (attachment.scribd_doc && attachment.scribd_doc.created) ||
              $.isPreviewable(attachment.content_type, 'google')) {
            inlineableAttachments.push(attachment);
          }
          if (browserableCssClasses.test(attachment.mime_class)) {
            browserableAttachments.push(attachment);
          }
          $submission_file = $submission_file_hidden.clone(true).fillTemplateData({
            data: {
              submissionId: submission.user_id,
              attachmentId: attachment.id,
              display_name: attachment.display_name
            },
            hrefValues: ['submissionId', 'attachmentId']
          }).appendTo($submission_files_list)
            .find('a.display_name')
              .addClass(attachment.mime_class)
              .data('attachment', attachment)
              .click(function(event){
                event.preventDefault();
                EG.loadAttachmentInline($(this).data('attachment'));
              })
            .end()
            .find('a.submission-file-download')
              .bind('dragstart', function(event){
                // check that event dataTransfer exists
                event.originalEvent.dataTransfer &&
                // handle dragging out of the browser window only if it is supported.
                event.originalEvent.dataTransfer.setData('DownloadURL', attachment.content_type + ':' + attachment.filename + ':' + this.href);
              })
            .end()
            .show();
          $turnitinScoreContainer = $submission_file.find(".turnitin_score_container");
          assetString = 'attachment_' + attachment.id;
          turnitinAsset = submission.turnitin_data && submission.turnitin_data[assetString];
          if (turnitinAsset) {
            EG.populateTurnitin(submission, assetString, turnitinAsset, $turnitinScoreContainer, $turnitinInfoContainer, isMostRecent);
          }
        });

        $submission_files_container.showIf(submission.versioned_attachments && submission.versioned_attachments.length);

        // load up a preview of one of the attachments if we can.
        // do it in this order:
        // show the first scridbable doc if there is one
        // then show the first image if there is one,
        // if not load the generic thing for the current submission (by not passing a value)
        this.loadAttachmentInline(inlineableAttachments[0] || browserableAttachments[0]);

        // if there is any submissions after this one, show a notice that they are not looking at the newest
        $submission_not_newest_notice.showIf($submission_to_view.filter(":visible").find(":selected").nextAll().length);

        // if the submission was after the due date, mark it as late
        this.resizeFullHeight();
        $submission_late_notice.showIf(submission['late']);
      } catch(e) {
        INST.log_error({
          'message': "SG_submissions_" + (e.message || e.description || ""),
          'line': e.lineNumber || ''
        });
        throw e;
      }
    },

    refreshSubmissionsToView: function(){
      var innerHTML = "";
      var s = this.currentStudent.submission;
      var submissionHistory = s.submission_history;

      if (submissionHistory.length > 0) {
        var noSubmittedAt = I18n.t('no_submission_time', 'no submission time');
        var selectedIndex = parseInt($("#submission_to_view").val() ||
                                       submissionHistory.length - 1,
                                     10);
        var templateSubmissions = _(submissionHistory).map(function(o, i) {
          var s = o.submission;
          if (s.grade && (s.grade_matches_current_submission ||
                          s.show_grade_in_dropdown)) {
            var grade = s.grade;
          }
          return {
            value: s.version || i,
            late: s.late,
            selected: selectedIndex === i,
            submittedAt: $.datetimeString(s.submitted_at) || noSubmittedAt,
            grade: grade
          };
        });

        innerHTML = submissionsDropdownTemplate({
          singleSubmission: submissionHistory.length == 1,
          submissions: templateSubmissions,
          linkToQuizHistory: jsonData.too_many_quiz_submissions,
          quizHistoryHref: $.replaceTags(ENV.quiz_history_url,
                                         {user_id: this.currentStudent.id})
        });
      }
      $multiple_submissions.html(innerHTML);
    },

    showSubmissionDetails: function(){
      //if there is a submission
      if (this.currentStudent.submission && this.currentStudent.submission.submitted_at) {
        this.refreshSubmissionsToView();
        $submission_details.show();
      }
      else { //there's no submission
        $submission_details.hide();
      }
      this.handleSubmissionSelectionChange();
    },

    updateStatsInHeader: function(){
      $x_of_x_students.html(
        I18n.t('gradee_index_of_total', '%{gradee} %{x} of %{y}', {
          gradee: gradeeLabel,
          x: EG.currentIndex() + 1,
          y: jsonData.context.students.length
        })
      );

      var gradedStudents = $.grep(jsonData.studentsWithSubmissions, function(s) {
        return (s.submission &&
                s.submission.workflow_state === 'graded' &&
                s.submission.from_enrollment_type === "StudentEnrollment"
        );
      });

      var scores = $.map(gradedStudents , function(s){
        return s.submission.score;
      });

      if (scores.length) { //if there are some submissions that have been graded.
        $average_score_wrapper.show();
        function avg(arr) {
          var sum = 0;
          for (var i = 0, j = arr.length; i < j; i++) {
            sum += arr[i];
          }
          return sum / arr.length;
        }
        function roundWithPrecision(number, precision) {
          precision = Math.abs(parseInt(precision, 10)) || 0;
          var coefficient = Math.pow(10, precision);
          return Math.round(number*coefficient)/coefficient;
        }
        var outOf = jsonData.points_possible ? ([" / ", jsonData.points_possible, " (", Math.round( 100 * (avg(scores) / jsonData.points_possible)), "%)"].join("")) : "";
        $average_score.html( [roundWithPrecision(avg(scores), 2) + outOf].join("") );
      }
      else { //there are no submissions that have been graded.
        $average_score_wrapper.hide();
      }

      $grded_so_far.html(
        I18n.t('portion_graded', '%{x} / %{y} Graded', {
          x: gradedStudents.length,
          y: jsonData.context.students.length
        })
      );
    },

    loadAttachmentInline: function(attachment){
      $submissions_container.children().hide();
      $no_annotation_warning.hide();
      if (!this.currentStudent.submission || !this.currentStudent.submission.submission_type || this.currentStudent.submission.workflow_state == 'unsubmitted') {
          $this_student_does_not_have_a_submission.show();
      } else if (this.currentStudent.submission && this.currentStudent.submission.submitted_at && jsonData.context.quiz && jsonData.context.quiz.anonymous_submissions) {
          $this_student_has_a_submission.show();
      } else {
        $iframe_holder.empty();

        if (attachment) {
          var scribdDocAvailable = attachment.scribd_doc && attachment.scribd_doc.created && attachment.workflow_state != 'errored' && attachment.scribd_doc.attributes.doc_id;
          var previewOptions = {
            height: '100%',
            mimeType: attachment.content_type,
            attachment_id: attachment.id,
            submission_id: this.currentStudent.submission.id,
            attachment_view_inline_ping_url: attachment.view_inline_ping_url,
            attachment_preview_processing: attachment.workflow_state == 'pending_upload' || attachment.workflow_state == 'processing',
            attachment_scribd_render_url: attachment.scribd_render_url,
            ready: function(){
              EG.resizeFullHeight();
            }
          };
        }
        if (attachment && attachment.crocodoc_url) {
          $iframe_holder.show().loadDocPreview($.extend(previewOptions, {
            crocodoc_session_url: attachment.crocodoc_url
          }));
        }
        else if (attachment && attachment.canvadoc_url) {
          $iframe_holder.show().loadDocPreview($.extend(previewOptions, {
            canvadoc_session_url: attachment.canvadoc_url
          }));
        }
        else if ( attachment && (attachment['scribdable?'] || $.isPreviewable(attachment.content_type, 'google')) ) {
          if (!INST.disableCrocodocPreviews) $no_annotation_warning.show();

          if (scribdDocAvailable) {
            previewOptions = $.extend(previewOptions, {
              scribd_doc_id: attachment.scribd_doc.attributes.doc_id,
              scribd_access_key: attachment.scribd_doc.attributes.access_key
            });
          }
          var currentStudentIDAsOfAjaxCall = this.currentStudent.id;
          previewOptions = $.extend(previewOptions, {
              ajax_valid: _.bind(function() {
                return(currentStudentIDAsOfAjaxCall == this.currentStudent.id);
              },this)});
          $iframe_holder.show().loadDocPreview(previewOptions);
	      }
	      else if (attachment && browserableCssClasses.test(attachment.mime_class)) {
	        var src = unescape($submission_file_hidden.find('.display_name').attr('href'))
	                  .replace("{{submissionId}}", this.currentStudent.submission.user_id)
	                  .replace("{{attachmentId}}", attachment.id);
	        $iframe_holder.html('<iframe src="'+src+'" frameborder="0" id="speedgrader_iframe"></iframe>').show();
	      }
	      else {
	        //load in the iframe preview.  if we are viewing a past version of the file pass the version to preview in the url
	        $iframe_holder.html(
            '<iframe id="speedgrader_iframe" src="/courses/' + jsonData.context_id  +
            '/assignments/' + this.currentStudent.submission.assignment_id +
            '/submissions/' + this.currentStudent.submission.user_id +
            '?preview=true' + (

              this.currentStudent.submission &&
              !isNaN(this.currentStudent.submission.currentSelectedIndex) &&
              this.currentStudent.submission.currentSelectedIndex != null ?
              '&version=' + this.currentStudent.submission.currentSelectedIndex :
              ''
            ) + (
              utils.shouldHideStudentNames() ? "&hide_student_name=1" : ""
            ) + '" frameborder="0"></iframe>')
            .show();
	      }
  	  }
    },

    showRubric: function(){
      //if this has some rubric_assessments
      if (jsonData.rubric_association) {
        ENV.RUBRIC_ASSESSMENT.assessment_user_id = this.currentStudent.id;

        var assessmentsByMe = $.grep(EG.currentStudent.rubric_assessments, function(n,i){
          return n.assessor_id === ENV.RUBRIC_ASSESSMENT.assessor_id;
        });
        var gradingAssessments = $.grep(EG.currentStudent.rubric_assessments, function(n,i){
          return n.assessment_type == 'grading';
        });

        $rubric_assessments_select.find("option").remove();
        $.each(this.currentStudent.rubric_assessments, function(){
          $rubric_assessments_select.append('<option value="' + this.id + '">' + htmlEscape(this.assessor_name) + '</option>');
        });

        // show a new option if there is not an assessment by me
        // or, if I can :manage_course, there is not an assessment already with assessment_type = 'grading'
        if( !assessmentsByMe.length || (ENV.RUBRIC_ASSESSMENT.assessment_type == 'grading' && !gradingAssessments.length) ) {
          $rubric_assessments_select.append('<option value="new">' + htmlEscape(I18n.t('new_assessment', '[New Assessment]')) + '</option>');
        }

        //select the assessment that meets these rules:
        // 1. the assessment by me
        // 2. the assessment with assessment_type = 'grading'
        var idToSelect = null;
        if (gradingAssessments.length) {
          idToSelect = gradingAssessments[0].id;
        }
        if (assessmentsByMe.length) {
          idToSelect = assessmentsByMe[0].id;
        }
        if (idToSelect) {
          $rubric_assessments_select.val(idToSelect);
        }

        // hide the select box if there is not >1 option
        $("#rubric_assessments_list").showIf($rubric_assessments_select.find("option").length > 1);
        $rubric_assessments_select.change();
      }
    },

    showDiscussion: function(){
      var hideStudentNames = utils.shouldHideStudentNames();
      $comments.html("");
      if (this.currentStudent.submission && this.currentStudent.submission.submission_comments) {
        $.each(this.currentStudent.submission.submission_comments, function(i, comment){
          // Serialization seems to have changed... not sure if it's changed everywhere, though...
          if(comment.submission_comment) { comment = comment.submission_comment; }
          comment.posted_at = $.datetimeString(comment.created_at);

          var hideStudentName = hideStudentNames && jsonData.studentMap[comment.author_id];
          if (hideStudentName) { comment.author_name = I18n.t('student', "Student"); }
          var $comment = $comment_blank.clone(true).fillTemplateData({ data: comment });
          $comment.find('span.comment').html(htmlEscape(comment.comment).replace(/\n/g, "<br />"));
          if (comment.avatar_path && !hideStudentName) {
            $comment.find(".avatar").attr('src', comment.avatar_path).show();
          }
          // this is really poorly decoupled but over in speed_grader.html.erb these rubricAssessment. variables are set.
          // what this is saying is: if I am able to grade this assignment (I am administrator in the course) or if I wrote this comment...
          var commentIsDeleteableByMe = ENV.RUBRIC_ASSESSMENT.assessment_type === "grading" ||
                                        ENV.RUBRIC_ASSESSMENT.assessor_id === comment.author_id;

          $comment.find(".delete_comment_link").click(function(event) {
            $(this).parents(".comment").confirmDelete({
              url: "/submission_comments/" + comment.id,
              message: I18n.t('confirms.delete_comment', "Are you sure you want to delete this comment?"),
              success: function(data) {
                $(this).slideUp(function() {
                  $(this).remove();
                });
              }
            });
          }).showIf(commentIsDeleteableByMe);

          if (comment.media_comment_type && comment.media_comment_id) {
            $comment.find(".play_comment_link").data(comment).show();
          }
          $.each((comment.cached_attachments || comment.attachments), function(){
            var attachment = this.attachment || this;
            attachment.comment_id = comment.id;
            attachment.submitter_id = EG.currentStudent.id;
            $comment.find(".comment_attachments").append($comment_attachment_blank.clone(true).fillTemplateData({
              data: attachment,
              hrefValues: ['comment_id', 'id', 'submitter_id']
            }).show().find("a").addClass(attachment.mime_class));
          });
          $comments.append($comment.show());
          $comments.find(".play_comment_link").mediaCommentThumbnail('normal');
        });
      }
      $comments.scrollTop(9999999);  //the scrollTop part forces it to scroll down to the bottom so it shows the most recent comment.
    },

    revertFromFormSubmit: function() {
        EG.showDiscussion();
        EG.resizeFullHeight();
        $add_a_comment_textarea.val("");
        // this is really weird but in webkit if you do $add_a_comment_textarea.val("").trigger('keyup') it will not let you
        // type it the textarea after you do that.  but I put it in a setTimeout it works.  so this is a hack for webkit,
        // but it still works in all other browsers.
        setTimeout(function(){ $add_a_comment_textarea.trigger('keyup'); }, 0);

        $add_a_comment.find(":input").prop("disabled", false);
        if (jsonData.GROUP_GRADING_MODE) {
          disableGroupCommentCheckbox();
        }

        $add_a_comment_submit_button.text(I18n.t('buttons.submit_comment', "Submit Comment"));
    },

    handleCommentFormSubmit: function(){
      if (
        !$.trim($add_a_comment_textarea.val()).length &&
        !$("#media_media_recording").data('comment_id') &&
        !$add_a_comment.find("input[type='file']:visible").length
        ) {
          // that means that they did not type a comment, attach a file or record any media. so dont do anything.
        return false;
      }
      var url = assignmentUrl + "/submissions/" + EG.currentStudent.id;
      var method = "PUT";
      var formData = {
        'submission[assignment_id]': jsonData.id,
        'submission[user_id]': EG.currentStudent.id,
        'submission[group_comment]': ($("#submission_group_comment").attr('checked') ? "1" : "0"),
        'submission[comment]': $add_a_comment_textarea.val()
      };
      if ($("#media_media_recording").data('comment_id')) {
        $.extend(formData, {
          'submission[media_comment_type]': $("#media_media_recording").data('comment_type'),
          'submission[media_comment_id]': $("#media_media_recording").data('comment_id')
        });
      }

      function formSuccess(submissions) {
        $.each(submissions, function(){
          EG.setOrUpdateSubmission(this.submission);
        });
        EG.revertFromFormSubmit();
      }
      if($add_a_comment.find("input[type='file']:visible").length) {
        $.ajaxJSONFiles(url + ".text", method, formData, $add_a_comment.find("input[type='file']:visible"), formSuccess);
      } else {
        $.ajaxJSON(url, method, formData, formSuccess);
      }

      $("#comment_attachments").empty();
      $add_a_comment.find(":input").prop("disabled", true);
      $add_a_comment_submit_button.text(I18n.t('buttons.submitting', "Submitting..."));
      hideMediaRecorderContainer();
    },

    setOrUpdateSubmission: function(submission){
      // find the student this submission belongs to and update their submission with this new one, if they dont have a submission, set this as their submission.
      var student =  jsonData.studentMap[submission.user_id];
      if (!student) return;

      student.submission = student.submission || {};

      // stuff that comes back from ajax doesnt have a submission history but handleSubmissionSelectionChange
      // depends on it being there. so mimic it.
      if (typeof submission.submission_history === 'undefined') {
        submission.submission_history = [{
          submission: $.extend(true, {}, submission)
        }];
      }

      $.extend(true, student.submission, submission);
      return student;
    },

    handleGradeSubmit: function(){
      var url    = $(".update_submission_grade_url").attr('href'),
          method = $(".update_submission_grade_url").attr('title'),
          formData = {
            'submission[assignment_id]': jsonData.id,
            'submission[user_id]':       EG.currentStudent.id,
            'submission[grade]':         $grade.val()
          };

      $.ajaxJSON(url, method, formData, function(submissions) {
        $.each(submissions, function(){
          EG.setOrUpdateSubmission(this.submission);
        });
        EG.refreshSubmissionsToView();
        $multiple_submissions.change();
        EG.showGrade();
      });
    },

    showGrade: function(){
      $grade.val( typeof EG.currentStudent.submission != "undefined" &&
                  EG.currentStudent.submission.grade !== null ?
                  EG.currentStudent.submission.grade : "")
            .attr('disabled', typeof EG.currentStudent.submission != "undefined" &&
                              EG.currentStudent.submission.submission_type === 'online_quiz');

      $('#submit_same_score').hide();
      if (typeof EG.currentStudent.submission != "undefined" &&
          EG.currentStudent.submission.score !== null) {
        $score.text(round(EG.currentStudent.submission.score, round.DEFAULT));
        if (!EG.currentStudent.submission.grade_matches_current_submission) {
          $('#submit_same_score').show();
        }
      } else {
        $score.text("");
      }

      EG.updateStatsInHeader();

      // go through all the students and change the class of for each person in the selectmenu to reflect it has / has not been graded.
      // for the current student, you have to do it for both the li as well as the one that shows which was selected (AKA $selectmenu.data('selectmenu').newelement ).
      // this might be the wrong spot for this, it could be refactored into its own method and you could tell pass only certain students that you want to update
      // (ie the current student or all of the students in the group that just got graded)
      $.each(jsonData.studentsWithSubmissions, function(index, val) {
        var $query = $selectmenu.data('selectmenu').list.find("li:eq("+ index +")"),
            className = classNameBasedOnStudent(this),
            submissionStates = 'not_graded not_submitted graded resubmitted';

        if (this == EG.currentStudent) {
          $query = $query.add($selectmenu.data('selectmenu').newelement);
        }
        $query
          .removeClass(submissionStates)
          .addClass(className.raw)
          .find(".ui-selectmenu-item-footer")
            .text(className.formatted);

        $status = $(".ui-selectmenu-status");
        $statusIcon = $status.find(".speedgrader-selectmenu-icon");
        $queryIcon = $query.find(".speedgrader-selectmenu-icon");

        if(className.raw == "graded" && this == EG.currentStudent){
          $queryIcon.text("").append("<i class='icon-check'></i>");
          $status.addClass("graded");
          $statusIcon.text("").append("<i class='icon-check'></i>");
        }else if(className.raw == "not_graded" && this == EG.currentStudent){
          $queryIcon.text("").append("&#9679;");
          $status.removeClass("graded");
          $statusIcon.text("").append("&#9679;");
        }else{
          $status.removeClass("graded");
        }

        // this is because selectmenu.js uses .data('optionClasses' on the li to keep track
        // of what class to put on the selected option ( aka: $selectmenu.data('selectmenu').newelement )
        // when this li is selected.  so even though we set the class of the li and the
        // $selectmenu.data('selectmenu').newelement when it is graded, we need to also set the data()
        // so that if you skip back to this student it doesnt show the old checkbox status.
        $.each(submissionStates.split(' '), function(){
          $query.data('optionClasses', $query.data('optionClasses').replace(this, ''));
        });
      });

    },

    initComments: function(){
      $add_a_comment_submit_button.click(function(event) {
        event.preventDefault();
        EG.handleCommentFormSubmit();
      });
      $add_attachment.click(function(event) {
        event.preventDefault();
        var $attachment = $comment_attachment_input_blank.clone(true);
        $attachment.find("input").attr('name', 'attachments[' + fileIndex + '][uploaded_data]');
        fileIndex++;
        $("#comment_attachments").append($attachment.show());
        EG.resizeFullHeight();
      });
      $comment_attachment_input_blank.find("a").click(function(event) {
        event.preventDefault();
        $(this).parents(".comment_attachment_input").remove();
        EG.resizeFullHeight();
      });
      $right_side.delegate(".play_comment_link", 'click', function() {
        if($(this).data('media_comment_id')) {
          $(this).parents(".comment").find(".media_comment_content").show().mediaComment('show', $(this).data('media_comment_id'), $(this).data('media_comment_type'));
        }
        return false; // so that it doesn't hit the $("a.instructure_inline_media_comment").live('click' event handler
      });
    }
  };

  //run the stuff that just attaches event handlers and dom stuff, but does not need the jsonData
  $(document).ready(function() {
    EG.domReady();
  });

});<|MERGE_RESOLUTION|>--- conflicted
+++ resolved
@@ -892,16 +892,10 @@
 
       $multiple_submissions.change(function(e) {
         if (typeof EG.currentStudent.submission == 'undefined') EG.currentStudent.submission = {};
-<<<<<<< HEAD
-        var i = $("#submission_to_view").val() ||
-                EG.currentStudent.submission.submission_history.length - 1;
-        EG.currentStudent.submission.currentSelectedIndex = parseInt(i, 10);
-=======
         var i = e.target.value ?
           parseInt(e.target.value, 10) :
           EG.currentStudent.submission.submission_history.length - 1;
         EG.currentStudent.submission.currentSelectedIndex = i;
->>>>>>> e976a552
         EG.handleSubmissionSelectionChange();
       });
 
@@ -1232,9 +1226,6 @@
 
       if (submissionHistory.length > 0) {
         var noSubmittedAt = I18n.t('no_submission_time', 'no submission time');
-        var selectedIndex = parseInt($("#submission_to_view").val() ||
-                                       submissionHistory.length - 1,
-                                     10);
         var templateSubmissions = _(submissionHistory).map(function(o, i) {
           var s = o.submission;
           if (s.grade && (s.grade_matches_current_submission ||
@@ -1244,12 +1235,11 @@
           return {
             value: s.version || i,
             late: s.late,
-            selected: selectedIndex === i,
             submittedAt: $.datetimeString(s.submitted_at) || noSubmittedAt,
             grade: grade
           };
         });
-
+        _(templateSubmissions).last().selected = true;
         innerHTML = submissionsDropdownTemplate({
           singleSubmission: submissionHistory.length == 1,
           submissions: templateSubmissions,
