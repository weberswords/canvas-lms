/**
 * Copyright (C) 2011 Instructure, Inc.
 *
 * This file is part of Canvas.
 *
 * Canvas is free software: you can redistribute it and/or modify it under
 * the terms of the GNU Affero General Public License as published by the Free
 * Software Foundation, version 3 of the License.
 *
 * Canvas is distributed in the hope that it will be useful, but WITHOUT ANY
 * WARRANTY; without even the implied warranty of MERCHANTABILITY or FITNESS FOR
 * A PARTICULAR PURPOSE. See the GNU Affero General Public License for more
 * details.
 *
 * You should have received a copy of the GNU Affero General Public License
 * along with this program. If not, see <http://www.gnu.org/licenses/>.
 */

define([
  'jst/speed_grader/submissions_dropdown',
  'compiled/util/round',
  'underscore',
  'INST' /* INST */,
  'i18n!gradebook',
  'jquery' /* $ */,
  'timezone',
  'compiled/userSettings',
  'str/htmlEscape',
  'rubric_assessment',
  'jst/_turnitinInfo',
  'jst/_turnitinScore',
  'ajax_errors' /* INST.log_error */,
  'jqueryui/draggable' /* /\.draggable/ */,
  'jquery.ajaxJSON' /* getJSON, ajaxJSON */,
  'jquery.instructure_forms' /* ajaxJSONFiles */,
  'jquery.doc_previews' /* loadDocPreview */,
  'jquery.instructure_date_and_time' /* datetimeString */,
  'jqueryui/dialog',
  'jquery.instructure_misc_helpers' /* replaceTags */,
  'jquery.instructure_misc_plugins' /* confirmDelete, showIf, hasScrollbar */,
  'jquery.keycodes' /* keycodes */,
  'jquery.loadingImg' /* loadingImg, loadingImage */,
  'jquery.templateData' /* fillTemplateData, getTemplateData */,
  'media_comments' /* mediaComment */,
  'compiled/jquery/mediaCommentThumbnail',
  'vendor/jquery.ba-hashchange' /* hashchange */,
  'vendor/jquery.elastic' /* elastic */,
  'vendor/jquery.getScrollbarWidth' /* getScrollbarWidth */,
  'vendor/jquery.scrollTo' /* /\.scrollTo/ */,
  'vendor/jquery.spin' /* /\.spin/ */,
  'vendor/scribd.view' /* scribd */,
  'vendor/spin' /* new Spinner */,
  'vendor/ui.selectmenu' /* /\.selectmenu/ */
], function(submissionsDropdownTemplate, round, _, INST, I18n, $, tz, userSettings, htmlEscape, rubricAssessment, turnitinInfoTemplate, turnitinScoreTemplate) {

  // fire off the request to get the jsonData
  window.jsonData = {};
  $.ajaxJSON(window.location.pathname+ '.json' + window.location.search, 'GET', {}, function(json) {
    jsonData = json;
    $(EG.jsonReady);
  });
  // ...and while we wait for that, get this stuff ready

  // PRIVATE VARIABLES AND FUNCTIONS
  // all of the $ variables here are to speed up access to dom nodes,
  // so that the jquery selector does not have to be run every time.
  // note, this assumes that this js file is being loaded at the bottom of the page
  // so that all these dom nodes already exists.
  var $window = $(window),
      $body = $("body"),
      $full_width_container =$("#full_width_container"),
      $left_side = $("#left_side"),
      $resize_overlay = $("#resize_overlay"),
      $right_side = $("#right_side"),
      $width_resizer = $("#width_resizer"),
      $fixed_bottom = $("#fixed_bottom"),
      $gradebook_header = $("#gradebook_header"),
      assignmentUrl = $("#assignment_url").attr('href'),
      $full_height = $(".full_height"),
      $rightside_inner = $("#rightside_inner"),
      $comments = $("#comments"),
      $comment_blank = $("#comment_blank").removeAttr('id').detach(),
      $comment_attachment_blank = $("#comment_attachment_blank").removeAttr('id').detach(),
      $comment_media_blank = $("#comment_media_blank").removeAttr('id').detach(),
      $add_a_comment = $("#add_a_comment"),
      $add_a_comment_submit_button = $add_a_comment.find("button"),
      $add_a_comment_textarea = $add_a_comment.find("textarea"),
      $group_comment_wrapper = $("#group_comment_wrapper"),
      $comment_attachment_input_blank = $("#comment_attachment_input_blank").detach(),
      fileIndex = 1,
      $add_attachment = $("#add_attachment"),
      minimumWindowHeight = 500,
      $submissions_container = $("#submissions_container"),
      $iframe_holder = $("#iframe_holder"),
      $avatar_image = $("#avatar_image"),
      $x_of_x_students = $("#x_of_x_students_frd"),
      $grded_so_far = $("#x_of_x_graded"),
      $average_score = $("#average_score"),
      $this_student_does_not_have_a_submission = $("#this_student_does_not_have_a_submission").hide(),
      $this_student_has_a_submission = $('#this_student_has_a_submission').hide(),
      $rubric_assessments_select = $("#rubric_assessments_select"),
      $rubric_summary_container = $("#rubric_summary_container"),
      $rubric_holder = $("#rubric_holder"),
      $grade_container = $("#grade_container"),
      $grade = $grade_container.find("input, select"),
      $score = $grade_container.find(".score"),
      $average_score_wrapper = $("#average_score_wrapper"),
      $submission_details = $("#submission_details"),
      $multiple_submissions = $("#multiple_submissions"),
      $submission_late_notice = $("#submission_late_notice"),
      $submission_not_newest_notice = $("#submission_not_newest_notice"),
      $submission_files_container = $("#submission_files_container"),
      $submission_files_list = $("#submission_files_list"),
      $submission_file_hidden = $("#submission_file_hidden").removeAttr('id').detach(),
      $assignment_submission_url = $("#assignment_submission_url"),
      $assignment_submission_turnitin_report_url = $("#assignment_submission_turnitin_report_url"),
      $assignment_submission_resubmit_to_turnitin_url = $("#assignment_submission_resubmit_to_turnitin_url"),
      $rubric_full = $("#rubric_full"),
      $rubric_full_resizer_handle = $("#rubric_full_resizer_handle"),
      $mute_link = $('#mute_link'),
      $no_annotation_warning = $('#no_annotation_warning'),
      $selectmenu = null,
      browserableCssClasses = /^(image|html|code)$/,
      windowLastHeight = null,
      resizeTimeOut = null,
      iframes = {},
      snapshotCache = {},
      sectionToShow,
      header,
      studentLabel = I18n.t("student", "Student"),
      groupLabel = I18n.t("group", "Group"),
      gradeeLabel = studentLabel,
      utils;

  utils = {
    getParam: function(name){
      var pathRegex = new RegExp(name + '\/([^\/]+)'),
          searchRegex = new RegExp(name + '=([^&]+)'),
          match;

      match = (window.location.pathname.match(pathRegex) || window.location.search.match(searchRegex));
      if (!match) return false;
      return match[1];
    },
    shouldHideStudentNames: function() {
      // this is for backwards compatability, we used to store the value as
      // strings "true" or "false", but now we store boolean true/false values.
      var settingVal = userSettings.get("eg_hide_student_names");
      return settingVal === true || settingVal === "true" || window.anonymousAssignment;
    }
  };

  function mergeStudentsAndSubmission(){
    jsonData.studentsWithSubmissions = jsonData.context.students;
    jsonData.studentMap = {};
    $.each(jsonData.studentsWithSubmissions, function(i, student){
      this.section_ids = $.map($.grep(jsonData.context.enrollments, function(enrollment, i){
          return enrollment.user_id === student.id;
        }), function(enrollment){
        return enrollment.course_section_id;
      });
      this.submission = $.grep(jsonData.submissions, function(submission, i){
        return submission.user_id === student.id;
      })[0];
      $.each(visibleRubricAssessments, function(i, rubricAssessment) {
        rubricAssessment.user_id = rubricAssessment.user_id && String(rubricAssessment.user_id);
        rubricAssessment.assessor_id = rubricAssessment.assessor_id && String(rubricAssessment.assessor_id);
      });
      this.rubric_assessments = $.grep(visibleRubricAssessments, function(rubricAssessment, i){
        return rubricAssessment.user_id === student.id;
      });
      jsonData.studentMap[student.id] = student;
    });

    // handle showing students only in a certain section.
    // the sectionToShow will be remembered for a given user in a given browser across all assignments in this course
    if (!jsonData.GROUP_GRADING_MODE) {
      sectionToShow = userSettings.contextGet('grading_show_only_section');
      sectionToShow = sectionToShow && String(sectionToShow);
    }
    if (sectionToShow) {
      var tempArray  = $.grep(jsonData.studentsWithSubmissions, function(student, i){
        return $.inArray(sectionToShow, student.section_ids) != -1;
      });
      if (tempArray.length) {
        jsonData.studentsWithSubmissions = tempArray;
      } else {
        alert(I18n.t('alerts.no_students_in_section', "Could not find any students in that section, falling back to showing all sections."));
        userSettings.contextRemove('grading_show_only_section');
        window.location.reload();
      }
    }

    //by defaut the list is sorted alphbetically by student last name so we dont have to do any more work here,
    // if the cookie to sort it by submitted_at is set we need to sort by submitted_at.
    var hideStudentNames = utils.shouldHideStudentNames();
    var compareBy = function(f) {
      return function(a, b) {
        a = f(a);
        b = f(b);
        if ((!a && !b) || a === b) { return 0; }
        if (!a || a > b) { return +1; }
        else { return -1; }
      };
    };
    if(hideStudentNames) {
      jsonData.studentsWithSubmissions.sort(compareBy(function(student) {
        return student &&
          student.submission &&
          student.submission.id;
      }));
    } else if (userSettings.get("eg_sort_by") == "submitted_at") {
      jsonData.studentsWithSubmissions.sort(compareBy(function(student){
        return student &&
          student.submission &&
          +tz.parse(student.submission.submitted_at);
      }));
    } else if (userSettings.get("eg_sort_by") == "submission_status") {
      var states = {
        "not_graded": 1,
        "resubmitted": 2,
        "not_submitted": 3,
        "graded": 4
      };
      jsonData.studentsWithSubmissions.sort(compareBy(function(student){
        return student &&
          states[submissionStateName(student.submission)];
      }));
    }
  }

  function submissionStateName(submission) {
    if (submission && submission.workflow_state != 'unsubmitted' && (submission.submitted_at || !(typeof submission.grade == 'undefined'))) {
      if (typeof submission.grade == 'undefined' || submission.grade === null || submission.workflow_state == 'pending_review') {
        return "not_graded";
      } else if (submission.grade_matches_current_submission) {
        return "graded";
      } else {
        return "resubmitted";
      }
    } else {
      return "not_submitted";
    }
  }

  function formattedSubmissionStateName(raw, submission) {
    switch(raw) {
      case "graded":
        return I18n.t('graded', "graded");
      case "not_graded":
        return I18n.t('not_graded', "not graded");
      case "not_submitted":
        return I18n.t('not_submitted', 'not submitted');
      case "resubmitted":
        return I18n.t('graded_then_resubmitted', "graded, then resubmitted (%{when})", {'when': $.datetimeString(submission.submitted_at)});
    }
  }

  function classNameBasedOnStudent(student){
    var raw = submissionStateName(student.submission);
    var formatted = formattedSubmissionStateName(raw, student.submission);
    return {raw: raw, formatted: formatted};
  }

  var MENU_PARTS_DELIMITER = '----☃----'; // something random and unlikely to be in a person's name

  function initDropdown(){
    var hideStudentNames = utils.shouldHideStudentNames();
    $("#hide_student_names").attr('checked', hideStudentNames);
    var options = $.map(jsonData.studentsWithSubmissions, function(s, idx){
      var name = htmlEscape(s.name).replace(MENU_PARTS_DELIMITER, ""),
          className = classNameBasedOnStudent(s);

      if(hideStudentNames) {
        name = I18n.t('nth_student', "Student %{n}", {'n': idx + 1});
      }

      return '<option value="' + s.id + '" class="' + className.raw + ' ui-selectmenu-hasIcon">' + name + MENU_PARTS_DELIMITER + className.formatted + MENU_PARTS_DELIMITER + className.raw + '</option>';
    }).join("");

    $selectmenu = $("<select id='students_selectmenu'>" + options + "</select>")
      .appendTo("#combo_box_container")
      .selectmenu({
        style:'dropdown',
        format: function(text){
          var parts = text.split(MENU_PARTS_DELIMITER);
          return getIcon(parts[2]) + '<span class="ui-selectmenu-item-header">' + htmlEscape(parts[0]) + '</span><span class="ui-selectmenu-item-footer">' + htmlEscape(parts[1]) + '</span>';
        }
      }).change(function(e){
        EG.handleStudentChanged();
      });

    function getIcon(helper_text){
      var icon = "<span class='ui-selectmenu-item-icon speedgrader-selectmenu-icon'>";
      if(helper_text == "graded"){
        icon += "<i class='icon-check'></i>";
      }else if(["not_graded", "resubmitted"].indexOf(helper_text) != -1){
        icon += "&#9679;";
      }
      return icon.concat("</span>");
    }

    if (jsonData.context.active_course_sections.length && jsonData.context.active_course_sections.length > 1 && !jsonData.GROUP_GRADING_MODE) {
      var $selectmenu_list = $selectmenu.data('selectmenu').list,
          $menu = $("#section-menu");


      $menu.find('ul').append($.map(jsonData.context.active_course_sections, function(section, i){
        return '<li><a class="section_' + section.id + '" data-section-id="'+ section.id +'" href="#">'+ htmlEscape(section.name) +'</a></li>';
      }).join(''));

      $menu.insertBefore($selectmenu_list).bind('mouseenter mouseleave', function(event){
        $(this)
          .toggleClass('ui-selectmenu-item-selected ui-selectmenu-item-focus ui-state-hover', event.type == 'mouseenter')
          .find('ul').toggle(event.type == 'mouseenter');
      })
      .find('ul')
        .hide()
        .menu()
        .delegate('a', 'click mousedown', function(){
          userSettings[$(this).data('section-id') == 'all' ? 'contextRemove' : 'contextSet']('grading_show_only_section', $(this).data('section-id'));
          window.location.reload();
        });

      if (sectionToShow) {
        var text = $.map(jsonData.context.active_course_sections, function(section){
                      if (section.id == sectionToShow) { return section.name; }
                   }).join(', ');

        $("#section_currently_showing").text(text);
        $menu.find('ul li a')
          .removeClass('selected')
          .filter('[data-section-id='+ sectionToShow +']')
            .addClass('selected');
      }

      $selectmenu.selectmenu( 'option', 'open', function(){
        $selectmenu_list.find('li:first').css('margin-top', $selectmenu_list.find('li').height() + 'px');
        $menu.show().css({
          'left'   : $selectmenu_list.css('left'),
          'top'    : $selectmenu_list.css('top'),
          'width'  : $selectmenu_list.width() - ($selectmenu_list.hasScrollbar() && $.getScrollbarWidth()),
          'z-index': Number($selectmenu_list.css('z-index')) + 1
        });

      }).selectmenu( 'option', 'close', function(){
        $menu.hide();
      });
    }
  }

  header = {
    elements: {
      mute: {
        icon: $('#mute_link .ui-icon'),
        label: $('#mute_link .mute_label'),
        link: $('#mute_link'),
        modal: $('#mute_dialog')
      },
      nav: $gradebook_header.find('.prev, .next'),
      spinner: new Spinner({
        length: 2,
        radius: 3,
        trail: 25,
        width: 1
      }),
      settings: {
        form: $('#settings_form'),
        link: $('#settings_link')
      }
    },
    courseId: utils.getParam('courses'),
    assignmentId: utils.getParam('assignment_id'),
    init: function(){
      this.muted = this.elements.mute.link.data('muted');
      this.addEvents();
      this.createModals();
      this.addSpinner();
      return this;
    },
    addEvents: function(){
      this.elements.nav.click($.proxy(this.toAssignment, this));
      this.elements.mute.link.click($.proxy(this.onMuteClick, this));
      this.elements.settings.form.submit(this.submitSettingsForm.bind(this));
      this.elements.settings.link.click(this.showSettingsModal.bind(this));
    },
    addSpinner: function(){
      this.elements.mute.link.append(this.elements.spinner.el);
    },
    createModals: function(){
      this.elements.settings.form.dialog({
        autoOpen: false,
        modal: true,
        resizable: false,
        width: 400
      }).fixDialogButtons();
      // FF hack - when reloading the page, firefox seems to "remember" the disabled state of this
      // button. So here we'll manually re-enable it.
      this.elements.settings.form.find(".submit_button").removeAttr('disabled')
      this.elements.mute.modal.dialog({
        autoOpen: false,
        buttons: [{
          text: I18n.t('cancel_button', 'Cancel'),
          click: $.proxy(function(){
            this.elements.mute.modal.dialog('close');
          }, this)
        },{
          text: I18n.t('mute_assignment', 'Mute Assignment'),
          'class': 'btn-primary',
          click: $.proxy(function(){
            this.toggleMute();
            this.elements.mute.modal.dialog('close');
          }, this)
        }],
        modal: true,
        resizable: false,
        title: this.elements.mute.modal.data('title'),
        width: 400
      });
    },

    toAssignment: function(e){
      e.preventDefault();
      EG[e.target.getAttribute('class')]();
    },

    submitSettingsForm: function(e){
      e.preventDefault();
      userSettings.set('eg_sort_by', $('#eg_sort_by').val());
      userSettings.set('eg_hide_student_names', $("#hide_student_names").prop('checked'));
      $(e.target).find(".submit_button").attr('disabled', true).text(I18n.t('buttons.saving_settings', "Saving Settings..."));
      var gradeByQuestion = $("#enable_speedgrader_grade_by_question").prop('checked');
      $.post(ENV.settings_url, {
        enable_speedgrader_grade_by_question: gradeByQuestion
      }).then(function() {
        window.location.reload();
      });
    },

    showSettingsModal: function(e){
      e.preventDefault();
      this.elements.settings.form.dialog('open');
    },

    onMuteClick: function(e){
      e.preventDefault();
      this.muted ? this.toggleMute() : this.elements.mute.modal.dialog('open');
    },

    muteUrl: function(){
      return '/courses/' + this.courseId + '/assignments/' + this.assignmentId + '/mute';
    },

    spinMute: function(){
      this.elements.spinner.spin();
      $(this.elements.spinner.el)
        .css({ left: 9, top: 6})
        .appendTo(this.elements.mute.link);
    },

    toggleMute: function(){
      this.muted = !this.muted;
      var label = this.muted ? I18n.t('unmute_assignment', 'Unmute Assignment') : I18n.t('mute_assignment', 'Mute Assignment'),
          action = this.muted ? 'mute' : 'unmute',
          actions = {
        /* Mute action */
        mute: function(){
          this.elements.mute.icon.css('visibility', 'hidden');
          this.spinMute();
          $.ajaxJSON(this.muteUrl(), 'put', { status: true }, $.proxy(function(res){
            this.elements.spinner.stop();
            this.elements.mute.label.html(label);
            this.elements.mute.icon
              .removeClass('ui-icon-volume-off')
              .addClass('ui-icon-volume-on')
              .css('visibility', 'visible');
          }, this));
        },

        /* Unmute action */
        unmute: function(){
          this.elements.mute.icon.css('visibility', 'hidden');
          this.spinMute();
          $.ajaxJSON(this.muteUrl(), 'put', { status: false }, $.proxy(function(res){
            this.elements.spinner.stop();
            this.elements.mute.label.html(label);
            this.elements.mute.icon
              .removeClass('ui-icon-volume-on')
              .addClass('ui-icon-volume-off')
              .css('visibility', 'visible');
          }, this));
        }
      };

      actions[action].apply(this);
    }
  };

  function initCommentBox(){
    //initialize the auto height resizing on the textarea
    $('#add_a_comment textarea').elastic({
      callback: EG.resizeFullHeight
    });

    $(".media_comment_link").click(function(event) {
      event.preventDefault();
      $("#media_media_recording").show().find(".media_recording").mediaComment('create', 'any', function(id, type) {
        $("#media_media_recording").data('comment_id', id).data('comment_type', type);
        EG.handleCommentFormSubmit();
      }, function() {
        EG.revertFromFormSubmit();
      }, true);
      EG.resizeFullHeight();
    });

    $("#media_recorder_container a").live('click', hideMediaRecorderContainer);

    // handle speech to text for browsers that can (right now only chrome)
    function browserSupportsSpeech(){
      var elem = document.createElement('input');
      // chrome 10 advertises support but it LIES!!! doesn't work till chrome 11
      var support = ('onwebkitspeechchange' in elem || 'speech' in elem) && !navigator.appVersion.match(/Chrome\/10/);
      return support;
    }
    if (browserSupportsSpeech()) {
      $(".speech_recognition_link").click(function() {
          $('<input style="font-size: 30px;" speech x-webkit-speech />')
            .dialog({
              title: I18n.t('titles.click_to_record', "Click the mic to record your comments"),
              open: function(){
                $(this).width(100);
              }
            })
            .bind('webkitspeechchange', function(){
              $add_a_comment_textarea.val($(this).val());
              $(this).dialog('close').remove();
            });
          return false;
        })
        // show the li that contains the button because it is hidden from browsers that dont support speech
        .closest('li').show();
    }
  }

  function hideMediaRecorderContainer(){
    $("#media_media_recording").hide().removeData('comment_id').removeData('comment_type');
    EG.resizeFullHeight();
  }

  function isAssessmentEditableByMe(assessment){
    //if the assessment is mine or I can :manage_course then it is editable
    if (!assessment || assessment.assessor_id === ENV.RUBRIC_ASSESSMENT.assessor_id ||
         (ENV.RUBRIC_ASSESSMENT.assessment_type == 'grading' && assessment.assessment_type == 'grading')
       ){
          return true;
    }
    return false;
  }

  function getSelectedAssessment(){
    return $.grep(EG.currentStudent.rubric_assessments, function(n,i){
      return n.id == $rubric_assessments_select.val();
    })[0];
  }

  function initRubricStuff(){

    $("#rubric_summary_container .button-container").appendTo("#rubric_assessments_list_and_edit_button_holder").find('.edit').text(I18n.t('edit_view_rubric', "View Rubric"));

    $(".toggle_full_rubric, .hide_rubric_link").click(function(e){
      e.preventDefault();
      EG.toggleFullRubric();
    });

    $rubric_assessments_select.change(function(){
      var selectedAssessment = getSelectedAssessment();
      rubricAssessment.populateRubricSummary($("#rubric_summary_holder .rubric_summary"), selectedAssessment, isAssessmentEditableByMe(selectedAssessment));
      EG.resizeFullHeight();
    });

    $rubric_full_resizer_handle.draggable({
      axis: 'x',
      cursor: 'crosshair',
      scroll: false,
      containment: '#left_side',
      snap: '#full_width_container',
      appendTo: '#full_width_container',
      start: function(){
        $rubric_full_resizer_handle.draggable( 'option', 'minWidth', $right_side.width() );
      },
      helper: function(){
        return $rubric_full_resizer_handle.clone().addClass('clone');
      },
      drag: function(event, ui) {
        var offset = ui.offset,
            windowWidth = $window.width();
        $rubric_full.width(windowWidth - offset.left);
        $rubric_full_resizer_handle.css("left","0");
        EG.resizeFullHeight();
      },
      stop: function(event, ui) {
        event.stopImmediatePropagation();
      }
    });

    $(".save_rubric_button").click(function() {
      var $rubric = $(this).parents("#rubric_holder").find(".rubric");
      var data = rubricAssessment.assessmentData($rubric);
      var url = $(".update_rubric_assessment_url").attr('href');
      var method = "POST";
      EG.toggleFullRubric();
      $(".rubric_summary").loadingImage();
      $.ajaxJSON(url, method, data, function(response) {
        var found = false;
        if(response && response.rubric_association) {
          rubricAssessment.updateRubricAssociation($rubric, response.rubric_association);
          delete response.rubric_association;
        }
        for (var i in EG.currentStudent.rubric_assessments) {
          if (response.id === EG.currentStudent.rubric_assessments[i].id) {
            $.extend(true, EG.currentStudent.rubric_assessments[i], response);
            found = true;
            continue;
          }
        }
        if (!found) {
          EG.currentStudent.rubric_assessments.push(response);
        }

        // if this student has a submission, update it with the data returned, otherwise we need to create a submission for them
        EG.setOrUpdateSubmission(response.artifact);

        // this next part will take care of group submissions, so that when one member of the group gets assessesed then everyone in the group will get that same assessment.
        $.each(response.related_group_submissions_and_assessments, function(i,submissionAndAssessment){
          //setOrUpdateSubmission returns the student. so we can set student.rubric_assesments
          // submissionAndAssessment comes back with :include_root => true, so we have to get rid of the root
          var student = EG.setOrUpdateSubmission(response.artifact);
          student.rubric_assessments = $.map(submissionAndAssessment.rubric_assessments, function(ra){return ra.rubric_assessment;});
        });

        $(".rubric_summary").loadingImage('remove');
        EG.showGrade();
    	  EG.showDiscussion();
    	  EG.showRubric();
    	  EG.updateStatsInHeader();
      });
    });
  }

  function initKeyCodes(){
    $window.keycodes({keyCodes: "j k p n c r g", ignore: 'input, textarea, embed, object'}, function(event) {
      event.preventDefault();
      event.stopPropagation();

      //Prev()
      if(event.keyString == "j" || event.keyString == "p") {
        EG.prev();
      }
      //next()
      else if(event.keyString == "k" || event.keyString == "n") {
        EG.next();
      }
      //comment
      else if(event.keyString == "f" || event.keyString == "c") {
        $add_a_comment_textarea.focus();
      }
      // focus on grade
      else if(event.keyString == "g") {
        $grade.focus();
      }
      // focus on rubric
      else if(event.keyString == "r") {
        EG.toggleFullRubric();
      }
    });
  }

  function initGroupAssignmentMode() {
    if (jsonData.GROUP_GRADING_MODE) {
      gradeeLabel = groupLabel;
      disableGroupCommentCheckbox();
    }
  }

  function disableGroupCommentCheckbox() {
    $("#submission_group_comment").prop({checked: true, disabled: true});
  }

  function resizingFunction(){
    var windowHeight = $window.height(),
        delta,
        deltaRemaining,
        headerOffset = $right_side.offset().top,
        fixedBottomHeight = $fixed_bottom.height(),
        fullHeight = Math.max(minimumWindowHeight, windowHeight) - headerOffset - fixedBottomHeight,
        resizableElements = [
          { element: $submission_files_list,    data: { newHeight: 0 } },
          { element: $rubric_summary_container, data: { newHeight: 0 } },
          { element: $comments,                 data: { newHeight: 0 } }
        ],
        visibleResizableElements = $.grep(resizableElements, function(e, i){
          return e && e.element.is(':visible');
        });
    $rubric_full.css({ 'maxHeight': fullHeight - 50, 'overflow': 'auto' });

    $.each(visibleResizableElements, function(){
      this.data.autoHeight = this.element.height("auto").height();
      this.element.height(0);
    });

    var spaceLeftForResizables = fullHeight - $rightside_inner.height("auto").height() - $add_a_comment.outerHeight();

    $full_height.height(fullHeight);
    delta = deltaRemaining = spaceLeftForResizables;
    var step = 1;
    var didNothing;
    if (delta > 0) { //the page got bigger
      while(deltaRemaining > 0){
        didNothing = true;
        var shortestElementHeight = 10000000;
        var shortestElement = null;
        $.each(visibleResizableElements, function(){
          if (this.data.newHeight < shortestElementHeight && this.data.newHeight < this.data.autoHeight) {
            shortestElement = this;
            shortestElementHeight = this.data.newHeight;
          }
        });
        if (shortestElement) {
          shortestElement.data.newHeight = shortestElementHeight + step;
          deltaRemaining = deltaRemaining - step;
          didNothing = false;
        }
        if (didNothing) {
          break;
        }
      }
    }
    else { //the page got smaller
      var tallestElementHeight, tallestElement;
      while(deltaRemaining < 0){
        didNothing = true;
        tallestElementHeight = 0;
        tallestElement = null;
        $.each(visibleResizableElements, function(){
          if (this.data.newHeight > 30 > tallestElementHeight && this.data.newHeight >= this.data.autoHeight ) {
            tallestElement = this;
            tallestElementHeight = this.data.newHeight;
          }
        });
        if (tallestElement) {
          tallestElement.data.newHeight = tallestElementHeight - step;
          deltaRemaining = deltaRemaining + step;
          didNothing = false;
        }
        if (didNothing) {
          break;
        }
      }
    }

    $.each(visibleResizableElements, function(){
      this.element.height(this.data.newHeight);
    });

    if (deltaRemaining > 0) {
      $comments.height( windowHeight - Math.floor($comments.offset().top) - $add_a_comment.outerHeight() );
    }
    // This will cause the page to flicker in firefox if there is a scrollbar in both the comments and the rubric summary.
    // I would like it not to, I tried setTimeout(function(){ $comments.scrollTop(1000000); }, 800); but that still doesnt work
    if(!INST.browser.ff && $comments.height() > 100) {
      $comments.scrollTop(1000000);
    }
  }

  $.extend(INST, {
    refreshGrades: function(){
      var url = unescape($assignment_submission_url.attr('href')).replace("{{submission_id}}", EG.currentStudent.submission.user_id) + ".json";
      $.getJSON( url,
        function(data){
          EG.currentStudent.submission = data.submission;
          EG.showGrade();
      });
    },
    refreshQuizSubmissionSnapshot: function(data) {
      snapshotCache[data.user_id + "_" + data.version_number] = data;
      if(data.last_question_touched) {
        INST.lastQuestionTouched = data.last_question_touched;
      }
    },
    clearQuizSubmissionSnapshot: function(data) {
      snapshotCache[data.user_id + "_" + data.version_number] = null;
    },
    getQuizSubmissionSnapshot: function(user_id, version_number) {
      return snapshotCache[user_id + "_" + version_number];
    }
  });

  window.onbeforeunload = function() {
    window.opener && window.opener.updateGrades && $.isFunction(window.opener.updateGrades) && window.opener.updateGrades();

    var userNamesWithPendingQuizSubmission = $.map(snapshotCache, function(snapshot) {
      return snapshot && $.map(jsonData.context.students, function(student) {
        return (snapshot == student) && student.name;
      })[0];
    })
      hasPendingQuizSubmissions = (function(){
        var ret = false;
        if (userNamesWithPendingQuizSubmission.length){
          for (var i = 0, max = userNamesWithPendingQuizSubmission.length; i < max; i++){
            if (userNamesWithPendingQuizSubmission[i] !== false) { ret = true; }
          }
        }
        return ret;
      })();
    if (hasPendingQuizSubmissions) {
      return I18n.t('confirms.unsaved_changes', "The following students have unsaved changes to their quiz submissions: \n\n %{users}\nContinue anyway?", {'users': userNamesWithPendingQuizSubmission.join('\n ')});
    }
  };

  // Public Variables and Methods
  var EG = {
    options: {},
    publicVariable: [],
    scribdDoc: null,
    currentStudent: null,

    domReady: function(){
      //attach to window resize and
      $window.bind('resize orientationchange', EG.resizeFullHeight).resize();

      function makeFullWidth(){
        $full_width_container.addClass("full_width");
        $left_side.css("width",'');
        $right_side.css("width",'');
      }
      $(document).mouseup(function(event){
        $resize_overlay.hide();
      });
      // it should disappear before it's clickable, but just in case...
      $resize_overlay.click(function(event){
        $(this).hide();
      });
      $width_resizer.mousedown(function(event){
        $resize_overlay.show();
      }).draggable({
        axis: 'x',
        cursor: 'crosshair',
        scroll: false,
        containment: '#full_width_container',
        snap: '#full_width_container',
        appendTo: '#full_width_container',
        helper: function(){
          return $width_resizer.clone().addClass('clone');
        },
        snapTolerance: 200,
        drag: function(event, ui) {
          var offset = ui.offset,
              windowWidth = $window.width();
          $left_side.width(offset.left / windowWidth * 100 + "%" );
          $right_side.width(100 - offset.left / windowWidth  * 100 + '%' );
          $width_resizer.css("left","0");
          if (windowWidth - offset.left < $(this).draggable('option', 'snapTolerance') ) {
            makeFullWidth();
          }
          else {
            $full_width_container.removeClass("full_width");
          }
          if (offset.left < $(this).draggable('option', 'snapTolerance')) {
            $left_side.width("0%" );
            $right_side.width('100%');
          }
          EG.resizeFullHeight();
        },
        stop: function(event, ui) {
          event.stopImmediatePropagation();
          $resize_overlay.hide();
        }
      }).click(function(event){
          event.preventDefault();
          if ($full_width_container.hasClass("full_width")) {
            $full_width_container.removeClass("full_width");
          }
          else {
            makeFullWidth();
            $(this).addClass('highlight', 100, function(){
              $(this).removeClass('highlight', 4000);
            });
          }
      });

      $grade.change(EG.handleGradeSubmit);

      $multiple_submissions.change(function(e) {
        if (typeof EG.currentStudent.submission == 'undefined') EG.currentStudent.submission = {};
<<<<<<< HEAD
        var i = e.target.value ?
          parseInt(e.target.value, 10) :
          EG.currentStudent.submission.submission_history.length - 1;
        EG.currentStudent.submission.currentSelectedIndex = i;
=======
        var i = $("#submission_to_view").val() ||
                EG.currentStudent.submission.submission_history.length - 1;
        EG.currentStudent.submission.currentSelectedIndex = parseInt(i, 10);
>>>>>>> ff5b3bb6
        EG.handleSubmissionSelectionChange();
      });

      initRubricStuff();
      initCommentBox();
      EG.initComments();
      header.init();
      initKeyCodes();

      $('#hide_no_annotation_warning').click(function(e){
        e.preventDefault();
        $no_annotation_warning.hide();
      });

      $window.bind('hashchange', EG.handleFragmentChange);
      $('#eg_sort_by').val(userSettings.get('eg_sort_by'));
      $('#submit_same_score').click(function(e) {
        EG.handleGradeSubmit();
        e.preventDefault();
      });

    },

    jsonReady: function(){
      //this runs after the request to get the jsonData comes back

      mergeStudentsAndSubmission();
      if (jsonData.GROUP_GRADING_MODE && !jsonData.studentsWithSubmissions.length) {
        if (window.history.length === 1) {
          alert(I18n.t('alerts.no_students_in_groups_close', "Sorry, submissions for this assignment cannot be graded in Speedgrader because there are no assigned users. Please assign users to this group set and try again. Click 'OK' to close this window."))
          window.close();
        }
        else {
          alert(I18n.t('alerts.no_students_in_groups_back', "Sorry, submissions for this assignment cannot be graded in Speedgrader because there are no assigned users. Please assign users to this group set and try again. Click 'OK' to go back."))
          window.history.back();
        }
      }
      else if (!jsonData.studentsWithSubmissions.length) {
        alert(I18n.t('alerts.no_active_students', "Sorry, there are either no active students in the course or none are gradable by you."))
        window.history.back();
      } else {
        $("#speed_grader_loading").hide();
        $("#gradebook_header, #full_width_container").show();
        initDropdown();
        initGroupAssignmentMode();
        EG.handleFragmentChange();
      }
    },

    skipRelativeToCurrentIndex: function(offset){
      var newIndex = (this.currentIndex() + offset+ jsonData.studentsWithSubmissions.length) % jsonData.studentsWithSubmissions.length;
      this.goToStudent(jsonData.studentsWithSubmissions[newIndex].id);
    },

    next: function(){
      this.skipRelativeToCurrentIndex(1);
    },

    prev: function(){
      this.skipRelativeToCurrentIndex(-1);
    },

    resizeFullHeight: function(){
      if (resizeTimeOut) {
        clearTimeout(resizeTimeOut);
      }
      resizeTimeOut = setTimeout(resizingFunction, 0);
    },

    toggleFullRubric: function(force){
      // if there is no rubric associated with this assignment, then the edit
      // rubric thing should never be shown.  the view should make sure that
      // the edit rubric html is not even there but we also want to make sure
      // that pressing "r" wont make it appear either
      if (!jsonData.rubric_association){ return false; }

      if ($rubric_full.filter(":visible").length || force === "close") {
        $("#grading").height("auto").children().show();
        $rubric_full.fadeOut();
        this.resizeFullHeight();
        $(".toggle_full_rubric").focus()
      } else {
        $rubric_full.fadeIn();
        $("#grading").children().hide();
        this.refreshFullRubric();
        $rubric_full.find('.rubric_title .title').focus()
      }
    },

    refreshFullRubric: function() {
      if (!jsonData.rubric_association) { return; }
      if (!$rubric_full.filter(":visible").length) { return; }

      rubricAssessment.populateRubric($rubric_full.find(".rubric"), getSelectedAssessment() );
      $("#grading").height($rubric_full.height());
      this.resizeFullHeight();
    },

    handleFragmentChange: function(){
      var hash;
      try {
        hash = JSON.parse(decodeURIComponent(document.location.hash.substr(1))); //get rid of the first charicter "#" of the hash
      } catch(e) {}
      if (!hash) {
        hash = {};
      }

      // use the group representative if possible
      var studentId = jsonData.context.rep_for_student[hash.student_id] ||
                      hash.student_id;

      // choose the first ungraded student if the requested one doesn't exist
      if (!jsonData.studentMap[studentId]) {
        var ungradedStudent = _(jsonData.studentsWithSubmissions)
        .find(function(s) {
          return s.submission &&
                 s.submission.workflow_state != 'graded' &&
                 s.submission.submission_type;
        });
        studentId = (ungradedStudent || jsonData.studentsWithSubmissions[0]).id;
      }

      EG.goToStudent(studentId);
    },

    goToStudent: function(student_id){
      var hideStudentNames = utils.shouldHideStudentNames();
      var student = jsonData.studentMap[student_id];

      if (student) {
        $selectmenu.selectmenu("value", student.id);
        //this is lame but I have to manually tell $selectmenu to fire its 'change' event if has changed.
        if (!this.currentStudent || (this.currentStudent.id != student.id)) {
          $selectmenu.change();
        }
        if (student.avatar_path && !hideStudentNames) {
          // If there's any kind of delay in loading the user's avatar, it's
          // better to show a blank image than the previous student's image.
          $new_image = $avatar_image.clone().show();
          $avatar_image.after($new_image.attr('src', student.avatar_path)).remove();
          $avatar_image = $new_image;
        } else {
          $avatar_image.hide();
        }
      }
    },

    currentIndex: function(){
      return $.inArray(this.currentStudent, jsonData.studentsWithSubmissions);
    },

    handleStudentChanged: function(){
      var id = $selectmenu.val();
      this.currentStudent = jsonData.studentMap[id] || _.values(jsonData.studentsWithSubmissions)[0];
      document.location.hash = "#" + encodeURIComponent(JSON.stringify({
        "student_id": this.currentStudent.id
      }));

      this.showGrade();
      this.showDiscussion();
      this.showRubric();
      this.updateStatsInHeader();
      this.showSubmissionDetails();
      this.refreshFullRubric();
    },

    populateTurnitin: function(submission, assetString, turnitinAsset, $turnitinScoreContainer, $turnitinInfoContainer, isMostRecent) {
      var $turnitinSimilarityScore = null;

      // build up new values based on this asset
      if (turnitinAsset.status == 'scored' || (turnitinAsset.status == null && turnitinAsset.similarity_score != null)) {
        $turnitinScoreContainer.html(turnitinScoreTemplate({
          state: (turnitinAsset.state || 'no') + '_score',
          reportUrl: $.replaceTags($assignment_submission_turnitin_report_url.attr('href'), { user_id: submission.user_id, asset_string: assetString }),
          tooltip: I18n.t('turnitin.tooltip.score', 'Turnitin Similarity Score - See detailed report'),
          score: turnitinAsset.similarity_score + '%'
        }));
      } else if (turnitinAsset.status) {
        // status == 'error' or status == 'pending'
        var pendingTooltip = I18n.t('turnitin.tooltip.pending', 'Turnitin Similarity Score - Submission pending'),
            errorTooltip = I18n.t('turnitin.tooltip.error', 'Turnitin Similarity Score - See submission error details');
        $turnitinSimilarityScore = $(turnitinScoreTemplate({
          state: 'submission_' + turnitinAsset.status,
          reportUrl: '#',
          tooltip: (turnitinAsset.status == 'error' ? errorTooltip : pendingTooltip),
          icon: '/images/turnitin_submission_' + turnitinAsset.status + '.png'
        }));
        $turnitinScoreContainer.append($turnitinSimilarityScore);
        $turnitinSimilarityScore.click(function(event) {
          event.preventDefault();
          $turnitinInfoContainer.find('.turnitin_'+assetString).slideToggle();
        });

        var defaultInfoMessage = I18n.t('turnitin.info_message',
                                        'This file is still being processed by turnitin. Please check back later to see the score'),
            defaultErrorMessage = I18n.t('turnitin.error_message',
                                         'There was an error submitting to turnitin. Please try resubmitting the file before contacting support');
        var $turnitinInfo = $(turnitinInfoTemplate({
          assetString: assetString,
          message: (turnitinAsset.status == 'error' ? (turnitinAsset.public_error_message || defaultErrorMessage) : defaultInfoMessage),
          showResubmit: turnitinAsset.status == 'error' && isMostRecent
        }));
        $turnitinInfoContainer.append($turnitinInfo);

        if (turnitinAsset.status == 'error' && isMostRecent) {
          var resubmitUrl = $.replaceTags($assignment_submission_resubmit_to_turnitin_url.attr('href'), { user_id: submission.user_id });
          $turnitinInfo.find('.turnitin_resubmit_button').click(function(event) {
            event.preventDefault();
            $(this).attr('disabled', true)
              .text(I18n.t('turnitin.resubmitting', 'Resubmitting...'));

            $.ajaxJSON(resubmitUrl, "POST", {}, function() {
              window.location.reload();
            });
          });
        }
      }
    },

    handleSubmissionSelectionChange: function(){
      try {
        var $submission_to_view = $("#submission_to_view");
        var submissionToViewVal = $submission_to_view.val(),
            currentSelectedIndex = Number(submissionToViewVal) ||
                                  ( this.currentStudent &&
                                    this.currentStudent.submission &&
                                    this.currentStudent.submission.currentSelectedIndex )
                                  || 0,
            isMostRecent = this.currentStudent &&
                           this.currentStudent.submission &&
                           this.currentStudent.submission.submission_history &&
                           this.currentStudent.submission.submission_history.length - 1 === currentSelectedIndex,
            submission  = this.currentStudent &&
                          this.currentStudent.submission &&
                          this.currentStudent.submission.submission_history &&
                          this.currentStudent.submission.submission_history[currentSelectedIndex] &&
                          this.currentStudent.submission.submission_history[currentSelectedIndex].submission
                          || {},
            inlineableAttachments = [],
            browserableAttachments = [];

        var $turnitinScoreContainer = $grade_container.find(".turnitin_score_container").empty(),
            $turnitinInfoContainer = $grade_container.find(".turnitin_info_container").empty(),
            assetString = 'submission_' + submission.id,
            turnitinAsset = submission.turnitin_data && submission.turnitin_data[assetString];
        // There might be a previous submission that was text_entry, but the
        // current submission is an upload. The turnitin asset for the text
        // entry would still exist
        if (turnitinAsset && submission.submission_type == 'online_text_entry') {
          EG.populateTurnitin(submission, assetString, turnitinAsset, $turnitinScoreContainer, $turnitinInfoContainer, isMostRecent);
        }

        //handle the files
        $submission_files_list.empty();
        $turnitinInfoContainer = $("#submission_files_container .turnitin_info_container").empty();
        $.each(submission.versioned_attachments || [], function(i,a){
          var attachment = a.attachment;
          if (attachment.crocodoc_url ||
              attachment.canvadoc_url ||
              (attachment.scribd_doc && attachment.scribd_doc.created) ||
              $.isPreviewable(attachment.content_type, 'google')) {
            inlineableAttachments.push(attachment);
          }
          if (browserableCssClasses.test(attachment.mime_class)) {
            browserableAttachments.push(attachment);
          }
          $submission_file = $submission_file_hidden.clone(true).fillTemplateData({
            data: {
              submissionId: submission.user_id,
              attachmentId: attachment.id,
              display_name: attachment.display_name
            },
            hrefValues: ['submissionId', 'attachmentId']
          }).appendTo($submission_files_list)
            .find('a.display_name')
              .addClass(attachment.mime_class)
              .data('attachment', attachment)
              .click(function(event){
                event.preventDefault();
                EG.loadAttachmentInline($(this).data('attachment'));
              })
            .end()
            .find('a.submission-file-download')
              .bind('dragstart', function(event){
                // check that event dataTransfer exists
                event.originalEvent.dataTransfer &&
                // handle dragging out of the browser window only if it is supported.
                event.originalEvent.dataTransfer.setData('DownloadURL', attachment.content_type + ':' + attachment.filename + ':' + this.href);
              })
            .end()
            .show();
          $turnitinScoreContainer = $submission_file.find(".turnitin_score_container");
          assetString = 'attachment_' + attachment.id;
          turnitinAsset = submission.turnitin_data && submission.turnitin_data[assetString];
          if (turnitinAsset) {
            EG.populateTurnitin(submission, assetString, turnitinAsset, $turnitinScoreContainer, $turnitinInfoContainer, isMostRecent);
          }
        });

        $submission_files_container.showIf(submission.versioned_attachments && submission.versioned_attachments.length);

        // load up a preview of one of the attachments if we can.
        // do it in this order:
        // show the first scridbable doc if there is one
        // then show the first image if there is one,
        // if not load the generic thing for the current submission (by not passing a value)
        this.loadAttachmentInline(inlineableAttachments[0] || browserableAttachments[0]);

        // if there is any submissions after this one, show a notice that they are not looking at the newest
        $submission_not_newest_notice.showIf($submission_to_view.filter(":visible").find(":selected").nextAll().length);

        // if the submission was after the due date, mark it as late
        this.resizeFullHeight();
        $submission_late_notice.showIf(submission['late']);
      } catch(e) {
        INST.log_error({
          'message': "SG_submissions_" + (e.message || e.description || ""),
          'line': e.lineNumber || ''
        });
        throw e;
      }
    },

    refreshSubmissionsToView: function(){
      var innerHTML = "";
      var s = this.currentStudent.submission;
      var submissionHistory = s.submission_history;

      if (submissionHistory.length > 0) {
        var noSubmittedAt = I18n.t('no_submission_time', 'no submission time');
        var selectedIndex = parseInt($("#submission_to_view").val() ||
                                       submissionHistory.length - 1,
                                     10);
        var templateSubmissions = _(submissionHistory).map(function(o, i) {
          var s = o.submission;
          if (s.grade && (s.grade_matches_current_submission ||
                          s.show_grade_in_dropdown)) {
            var grade = s.grade;
          }
          return {
            value: s.version || i,
            late: s.late,
            selected: selectedIndex === i,
            submittedAt: $.datetimeString(s.submitted_at) || noSubmittedAt,
            grade: grade
          };
        });

        innerHTML = submissionsDropdownTemplate({
          singleSubmission: submissionHistory.length == 1,
          submissions: templateSubmissions,
          linkToQuizHistory: jsonData.too_many_quiz_submissions,
          quizHistoryHref: $.replaceTags(ENV.quiz_history_url,
                                         {user_id: this.currentStudent.id})
        });
      }
      $multiple_submissions.html(innerHTML);
    },

    showSubmissionDetails: function(){
      //if there is a submission
      if (this.currentStudent.submission && this.currentStudent.submission.submitted_at) {
        this.refreshSubmissionsToView();
        $submission_details.show();
      }
      else { //there's no submission
        $submission_details.hide();
      }
      this.handleSubmissionSelectionChange();
    },

    updateStatsInHeader: function(){
      $x_of_x_students.html(
        I18n.t('gradee_index_of_total', '%{gradee} %{x} of %{y}', {
          gradee: gradeeLabel,
          x: EG.currentIndex() + 1,
          y: jsonData.context.students.length
        })
      );

      var gradedStudents = $.grep(jsonData.studentsWithSubmissions, function(s) {
        return (s.submission &&
                s.submission.workflow_state === 'graded' &&
                s.submission.from_enrollment_type === "StudentEnrollment"
        );
      });

      var scores = $.map(gradedStudents , function(s){
        return s.submission.score;
      });

      if (scores.length) { //if there are some submissions that have been graded.
        $average_score_wrapper.show();
        function avg(arr) {
          var sum = 0;
          for (var i = 0, j = arr.length; i < j; i++) {
            sum += arr[i];
          }
          return sum / arr.length;
        }
        function roundWithPrecision(number, precision) {
          precision = Math.abs(parseInt(precision, 10)) || 0;
          var coefficient = Math.pow(10, precision);
          return Math.round(number*coefficient)/coefficient;
        }
        var outOf = jsonData.points_possible ? ([" / ", jsonData.points_possible, " (", Math.round( 100 * (avg(scores) / jsonData.points_possible)), "%)"].join("")) : "";
        $average_score.html( [roundWithPrecision(avg(scores), 2) + outOf].join("") );
      }
      else { //there are no submissions that have been graded.
        $average_score_wrapper.hide();
      }

      $grded_so_far.html(
        I18n.t('portion_graded', '%{x} / %{y} Graded', {
          x: gradedStudents.length,
          y: jsonData.context.students.length
        })
      );
    },

    loadAttachmentInline: function(attachment){
      $submissions_container.children().hide();
      $no_annotation_warning.hide();
      if (!this.currentStudent.submission || !this.currentStudent.submission.submission_type || this.currentStudent.submission.workflow_state == 'unsubmitted') {
          $this_student_does_not_have_a_submission.show();
      } else if (this.currentStudent.submission && this.currentStudent.submission.submitted_at && jsonData.context.quiz && jsonData.context.quiz.anonymous_submissions) {
          $this_student_has_a_submission.show();
      } else {
        $iframe_holder.empty();

        if (attachment) {
          var scribdDocAvailable = attachment.scribd_doc && attachment.scribd_doc.created && attachment.workflow_state != 'errored' && attachment.scribd_doc.attributes.doc_id;
          var previewOptions = {
            height: '100%',
            mimeType: attachment.content_type,
            attachment_id: attachment.id,
            submission_id: this.currentStudent.submission.id,
            attachment_view_inline_ping_url: attachment.view_inline_ping_url,
            attachment_preview_processing: attachment.workflow_state == 'pending_upload' || attachment.workflow_state == 'processing',
            attachment_scribd_render_url: attachment.scribd_render_url,
            ready: function(){
              EG.resizeFullHeight();
            }
          };
        }
        if (attachment && attachment.crocodoc_url) {
          $iframe_holder.show().loadDocPreview($.extend(previewOptions, {
            crocodoc_session_url: attachment.crocodoc_url
          }));
        }
        else if (attachment && attachment.canvadoc_url) {
          $iframe_holder.show().loadDocPreview($.extend(previewOptions, {
            canvadoc_session_url: attachment.canvadoc_url
          }));
        }
        else if ( attachment && (attachment['scribdable?'] || $.isPreviewable(attachment.content_type, 'google')) ) {
          if (!INST.disableCrocodocPreviews) $no_annotation_warning.show();

          if (scribdDocAvailable) {
            previewOptions = $.extend(previewOptions, {
              scribd_doc_id: attachment.scribd_doc.attributes.doc_id,
              scribd_access_key: attachment.scribd_doc.attributes.access_key
            });
          }
          var currentStudentIDAsOfAjaxCall = this.currentStudent.id;
          previewOptions = $.extend(previewOptions, {
              ajax_valid: _.bind(function() {
                return(currentStudentIDAsOfAjaxCall == this.currentStudent.id);
              },this)});
          $iframe_holder.show().loadDocPreview(previewOptions);
	      }
	      else if (attachment && browserableCssClasses.test(attachment.mime_class)) {
	        var src = unescape($submission_file_hidden.find('.display_name').attr('href'))
	                  .replace("{{submissionId}}", this.currentStudent.submission.user_id)
	                  .replace("{{attachmentId}}", attachment.id);
	        $iframe_holder.html('<iframe src="'+src+'" frameborder="0" id="speedgrader_iframe"></iframe>').show();
	      }
	      else {
	        //load in the iframe preview.  if we are viewing a past version of the file pass the version to preview in the url
	        $iframe_holder.html(
            '<iframe id="speedgrader_iframe" src="/courses/' + jsonData.context_id  +
            '/assignments/' + this.currentStudent.submission.assignment_id +
            '/submissions/' + this.currentStudent.submission.user_id +
            '?preview=true' + (

              this.currentStudent.submission &&
              !isNaN(this.currentStudent.submission.currentSelectedIndex) &&
              this.currentStudent.submission.currentSelectedIndex != null ?
              '&version=' + this.currentStudent.submission.currentSelectedIndex :
              ''
            ) + (
              utils.shouldHideStudentNames() ? "&hide_student_name=1" : ""
            ) + '" frameborder="0"></iframe>')
            .show();
	      }
  	  }
    },

    showRubric: function(){
      //if this has some rubric_assessments
      if (jsonData.rubric_association) {
        ENV.RUBRIC_ASSESSMENT.assessment_user_id = this.currentStudent.id;

        var assessmentsByMe = $.grep(EG.currentStudent.rubric_assessments, function(n,i){
          return n.assessor_id === ENV.RUBRIC_ASSESSMENT.assessor_id;
        });
        var gradingAssessments = $.grep(EG.currentStudent.rubric_assessments, function(n,i){
          return n.assessment_type == 'grading';
        });

        $rubric_assessments_select.find("option").remove();
        $.each(this.currentStudent.rubric_assessments, function(){
          $rubric_assessments_select.append('<option value="' + this.id + '">' + htmlEscape(this.assessor_name) + '</option>');
        });

        // show a new option if there is not an assessment by me
        // or, if I can :manage_course, there is not an assessment already with assessment_type = 'grading'
        if( !assessmentsByMe.length || (ENV.RUBRIC_ASSESSMENT.assessment_type == 'grading' && !gradingAssessments.length) ) {
          $rubric_assessments_select.append('<option value="new">' + htmlEscape(I18n.t('new_assessment', '[New Assessment]')) + '</option>');
        }

        //select the assessment that meets these rules:
        // 1. the assessment by me
        // 2. the assessment with assessment_type = 'grading'
        var idToSelect = null;
        if (gradingAssessments.length) {
          idToSelect = gradingAssessments[0].id;
        }
        if (assessmentsByMe.length) {
          idToSelect = assessmentsByMe[0].id;
        }
        if (idToSelect) {
          $rubric_assessments_select.val(idToSelect);
        }

        // hide the select box if there is not >1 option
        $("#rubric_assessments_list").showIf($rubric_assessments_select.find("option").length > 1);
        $rubric_assessments_select.change();
      }
    },

    showDiscussion: function(){
      var hideStudentNames = utils.shouldHideStudentNames();
      $comments.html("");
      if (this.currentStudent.submission && this.currentStudent.submission.submission_comments) {
        $.each(this.currentStudent.submission.submission_comments, function(i, comment){
          // Serialization seems to have changed... not sure if it's changed everywhere, though...
          if(comment.submission_comment) { comment = comment.submission_comment; }
          comment.posted_at = $.datetimeString(comment.created_at);

          var hideStudentName = hideStudentNames && jsonData.studentMap[comment.author_id];
          if (hideStudentName) { comment.author_name = I18n.t('student', "Student"); }
          var $comment = $comment_blank.clone(true).fillTemplateData({ data: comment });
          $comment.find('span.comment').html(htmlEscape(comment.comment).replace(/\n/g, "<br />"));
          if (comment.avatar_path && !hideStudentName) {
            $comment.find(".avatar").attr('src', comment.avatar_path).show();
          }
          // this is really poorly decoupled but over in speed_grader.html.erb these rubricAssessment. variables are set.
          // what this is saying is: if I am able to grade this assignment (I am administrator in the course) or if I wrote this comment...
          var commentIsDeleteableByMe = ENV.RUBRIC_ASSESSMENT.assessment_type === "grading" ||
                                        ENV.RUBRIC_ASSESSMENT.assessor_id === comment.author_id;

          $comment.find(".delete_comment_link").click(function(event) {
            $(this).parents(".comment").confirmDelete({
              url: "/submission_comments/" + comment.id,
              message: I18n.t('confirms.delete_comment', "Are you sure you want to delete this comment?"),
              success: function(data) {
                $(this).slideUp(function() {
                  $(this).remove();
                });
              }
            });
          }).showIf(commentIsDeleteableByMe);

          if (comment.media_comment_type && comment.media_comment_id) {
            $comment.find(".play_comment_link").data(comment).show();
          }
          $.each((comment.cached_attachments || comment.attachments), function(){
            var attachment = this.attachment || this;
            attachment.comment_id = comment.id;
            attachment.submitter_id = EG.currentStudent.id;
            $comment.find(".comment_attachments").append($comment_attachment_blank.clone(true).fillTemplateData({
              data: attachment,
              hrefValues: ['comment_id', 'id', 'submitter_id']
            }).show().find("a").addClass(attachment.mime_class));
          });
          $comments.append($comment.show());
          $comments.find(".play_comment_link").mediaCommentThumbnail('normal');
        });
      }
      $comments.scrollTop(9999999);  //the scrollTop part forces it to scroll down to the bottom so it shows the most recent comment.
    },

    revertFromFormSubmit: function() {
        EG.showDiscussion();
        EG.resizeFullHeight();
        $add_a_comment_textarea.val("");
        // this is really weird but in webkit if you do $add_a_comment_textarea.val("").trigger('keyup') it will not let you
        // type it the textarea after you do that.  but I put it in a setTimeout it works.  so this is a hack for webkit,
        // but it still works in all other browsers.
        setTimeout(function(){ $add_a_comment_textarea.trigger('keyup'); }, 0);

        $add_a_comment.find(":input").prop("disabled", false);
        if (jsonData.GROUP_GRADING_MODE) {
          disableGroupCommentCheckbox();
        }

        $add_a_comment_submit_button.text(I18n.t('buttons.submit_comment', "Submit Comment"));
    },

    handleCommentFormSubmit: function(){
      if (
        !$.trim($add_a_comment_textarea.val()).length &&
        !$("#media_media_recording").data('comment_id') &&
        !$add_a_comment.find("input[type='file']:visible").length
        ) {
          // that means that they did not type a comment, attach a file or record any media. so dont do anything.
        return false;
      }
      var url = assignmentUrl + "/submissions/" + EG.currentStudent.id;
      var method = "PUT";
      var formData = {
        'submission[assignment_id]': jsonData.id,
        'submission[user_id]': EG.currentStudent.id,
        'submission[group_comment]': ($("#submission_group_comment").attr('checked') ? "1" : "0"),
        'submission[comment]': $add_a_comment_textarea.val()
      };
      if ($("#media_media_recording").data('comment_id')) {
        $.extend(formData, {
          'submission[media_comment_type]': $("#media_media_recording").data('comment_type'),
          'submission[media_comment_id]': $("#media_media_recording").data('comment_id')
        });
      }

      function formSuccess(submissions) {
        $.each(submissions, function(){
          EG.setOrUpdateSubmission(this.submission);
        });
        EG.revertFromFormSubmit();
      }
      if($add_a_comment.find("input[type='file']:visible").length) {
        $.ajaxJSONFiles(url + ".text", method, formData, $add_a_comment.find("input[type='file']:visible"), formSuccess);
      } else {
        $.ajaxJSON(url, method, formData, formSuccess);
      }

      $("#comment_attachments").empty();
      $add_a_comment.find(":input").prop("disabled", true);
      $add_a_comment_submit_button.text(I18n.t('buttons.submitting', "Submitting..."));
      hideMediaRecorderContainer();
    },

    setOrUpdateSubmission: function(submission){
      // find the student this submission belongs to and update their submission with this new one, if they dont have a submission, set this as their submission.
      var student =  jsonData.studentMap[submission.user_id];
      if (!student) return;

      student.submission = student.submission || {};

      // stuff that comes back from ajax doesnt have a submission history but handleSubmissionSelectionChange
      // depends on it being there. so mimic it.
      if (typeof submission.submission_history === 'undefined') {
        submission.submission_history = [{
          submission: $.extend(true, {}, submission)
        }];
      }

      $.extend(true, student.submission, submission);
      return student;
    },

    handleGradeSubmit: function(){
      var url    = $(".update_submission_grade_url").attr('href'),
          method = $(".update_submission_grade_url").attr('title'),
          formData = {
            'submission[assignment_id]': jsonData.id,
            'submission[user_id]':       EG.currentStudent.id,
            'submission[grade]':         $grade.val()
          };

      $.ajaxJSON(url, method, formData, function(submissions) {
        $.each(submissions, function(){
          EG.setOrUpdateSubmission(this.submission);
        });
        EG.refreshSubmissionsToView();
        $multiple_submissions.change();
        EG.showGrade();
      });
    },

    showGrade: function(){
      $grade.val( typeof EG.currentStudent.submission != "undefined" &&
                  EG.currentStudent.submission.grade !== null ?
                  EG.currentStudent.submission.grade : "")
            .attr('disabled', typeof EG.currentStudent.submission != "undefined" &&
                              EG.currentStudent.submission.submission_type === 'online_quiz');

      $('#submit_same_score').hide();
      if (typeof EG.currentStudent.submission != "undefined" &&
          EG.currentStudent.submission.score !== null) {
        $score.text(round(EG.currentStudent.submission.score, round.DEFAULT));
        if (!EG.currentStudent.submission.grade_matches_current_submission) {
          $('#submit_same_score').show();
        }
      } else {
        $score.text("");
      }

      EG.updateStatsInHeader();

      // go through all the students and change the class of for each person in the selectmenu to reflect it has / has not been graded.
      // for the current student, you have to do it for both the li as well as the one that shows which was selected (AKA $selectmenu.data('selectmenu').newelement ).
      // this might be the wrong spot for this, it could be refactored into its own method and you could tell pass only certain students that you want to update
      // (ie the current student or all of the students in the group that just got graded)
      $.each(jsonData.studentsWithSubmissions, function(index, val) {
        var $query = $selectmenu.data('selectmenu').list.find("li:eq("+ index +")"),
            className = classNameBasedOnStudent(this),
            submissionStates = 'not_graded not_submitted graded resubmitted';

        if (this == EG.currentStudent) {
          $query = $query.add($selectmenu.data('selectmenu').newelement);
        }
        $query
          .removeClass(submissionStates)
          .addClass(className.raw)
          .find(".ui-selectmenu-item-footer")
            .text(className.formatted);

        $status = $(".ui-selectmenu-status");
        $statusIcon = $status.find(".speedgrader-selectmenu-icon");
        $queryIcon = $query.find(".speedgrader-selectmenu-icon");

        if(className.raw == "graded" && this == EG.currentStudent){
          $queryIcon.text("").append("<i class='icon-check'></i>");
          $status.addClass("graded");
          $statusIcon.text("").append("<i class='icon-check'></i>");
        }else if(className.raw == "not_graded" && this == EG.currentStudent){
          $queryIcon.text("").append("&#9679;");
          $status.removeClass("graded");
          $statusIcon.text("").append("&#9679;");
        }else{
          $status.removeClass("graded");
        }

        // this is because selectmenu.js uses .data('optionClasses' on the li to keep track
        // of what class to put on the selected option ( aka: $selectmenu.data('selectmenu').newelement )
        // when this li is selected.  so even though we set the class of the li and the
        // $selectmenu.data('selectmenu').newelement when it is graded, we need to also set the data()
        // so that if you skip back to this student it doesnt show the old checkbox status.
        $.each(submissionStates.split(' '), function(){
          $query.data('optionClasses', $query.data('optionClasses').replace(this, ''));
        });
      });

    },

    initComments: function(){
      $add_a_comment_submit_button.click(function(event) {
        event.preventDefault();
        EG.handleCommentFormSubmit();
      });
      $add_attachment.click(function(event) {
        event.preventDefault();
        var $attachment = $comment_attachment_input_blank.clone(true);
        $attachment.find("input").attr('name', 'attachments[' + fileIndex + '][uploaded_data]');
        fileIndex++;
        $("#comment_attachments").append($attachment.show());
        EG.resizeFullHeight();
      });
      $comment_attachment_input_blank.find("a").click(function(event) {
        event.preventDefault();
        $(this).parents(".comment_attachment_input").remove();
        EG.resizeFullHeight();
      });
      $right_side.delegate(".play_comment_link", 'click', function() {
        if($(this).data('media_comment_id')) {
          $(this).parents(".comment").find(".media_comment_content").show().mediaComment('show', $(this).data('media_comment_id'), $(this).data('media_comment_type'));
        }
        return false; // so that it doesn't hit the $("a.instructure_inline_media_comment").live('click' event handler
      });
    }
  };

  //run the stuff that just attaches event handlers and dom stuff, but does not need the jsonData
  $(document).ready(function() {
    EG.domReady();
  });

});<|MERGE_RESOLUTION|>--- conflicted
+++ resolved
@@ -892,16 +892,9 @@
 
       $multiple_submissions.change(function(e) {
         if (typeof EG.currentStudent.submission == 'undefined') EG.currentStudent.submission = {};
-<<<<<<< HEAD
-        var i = e.target.value ?
-          parseInt(e.target.value, 10) :
-          EG.currentStudent.submission.submission_history.length - 1;
-        EG.currentStudent.submission.currentSelectedIndex = i;
-=======
         var i = $("#submission_to_view").val() ||
                 EG.currentStudent.submission.submission_history.length - 1;
         EG.currentStudent.submission.currentSelectedIndex = parseInt(i, 10);
->>>>>>> ff5b3bb6
         EG.handleSubmissionSelectionChange();
       });
 
