/**
 * Copyright (C) 2011 Instructure, Inc.
 *
 * This file is part of Canvas.
 *
 * Canvas is free software: you can redistribute it and/or modify it under
 * the terms of the GNU Affero General Public License as published by the Free
 * Software Foundation, version 3 of the License.
 *
 * Canvas is distributed in the hope that it will be useful, but WITHOUT ANY
 * WARRANTY; without even the implied warranty of MERCHANTABILITY or FITNESS FOR
 * A PARTICULAR PURPOSE. See the GNU Affero General Public License for more
 * details.
 *
 * You should have received a copy of the GNU Affero General Public License
 * along with this program. If not, see <http://www.gnu.org/licenses/>.
 */

I18n.scoped('user_logins', function(I18n) {
$(document).ready(function() {
  var $form = $("#edit_pseudonym_form");
  var passwordable_account_ids = $("#passwordable_account_ids").text().split(",");
  $form.formSubmit({
    processData: function(data) {
      if(!$(this).hasClass('passwordable') || (!data['pseudonym[password]'] && !data['pseudonym[password_confirmation]'])) {
        delete data['pseudonym[password]'];
        delete data['pseudonym[password_confirmation]'];
      }
      if((data['pseudonym[password]'] || data['pseudonym[password_confirmation]']) && data['pseudonym[password]'] != data['pseudonym[password_confirmation]']) {
        $(this).formErrors({'pseudonym[password]': I18n.t('errors.passwords_do_not_match', 'passwords do not match')});
        return false;
      }
    },
    beforeSubmit: function(data) {
      $(this).find("button").attr('disabled', true)
        .filter(".submit_button").text(I18n.t('messages.saving', "Saving..."));
      var select = $(this).find(".account_id select")[0];
      var idx = select && select.selectedIndex;
      $(this).data('account_name', null);
      $(this).data('account_name', select && select.options[idx] && select.options[idx].innerHTML);
    },
    success: function(data) {
      $(this).find("button").attr('disabled', false)
        .filter(".submit_button").text(I18n.t('buttons.save', "Save"));
      $(this).dialog('close');
      if($(this).data('unique_id_text')) {
        var $login = $(this).data('unique_id_text').parents(".login");
      } else {
        var $login = $("#login_information .login.blank").clone(true);
<<<<<<< HEAD
        $("#login_information .add_holder").before($login.show());
        data.account_name = $(this).data('account_name') || $(this).find(".default_account_name").text();
=======
        $("#login_information .add_holder").before($login);
        $login.removeClass('blank');
        $login.show();
        data.account_name = $(this).data('account_name');
>>>>>>> 702f9b37
      }
      $login.fillTemplateData({
        data: data,
        hrefValues: ['id', 'account_id']
      });
<<<<<<< HEAD
      if($.inArray(data.account_id.toString(), passwordable_account_ids) != -1) {
        $login.find(".links").addClass('passwordable');
      }
=======
      $login.find(".links").addClass('passwordable');
>>>>>>> 702f9b37
      $("#login_information .login .delete_pseudonym_link").show();
			$.flashMessage(I18n.t('save_succeeded', 'Save successful'));
    },
    error: function(data) {
      $(this).find("button").attr('disabled', false)
        .filter(".submit_button").text(I18n.t('errors.save_failed', "Save Failed"));
    }
  });
  $("#edit_pseudonym_form .cancel_button").click(function() {
    $form.dialog('close');
  });
  $("#login_information").delegate('.login_details_link', 'click', function(event) {
    event.preventDefault();
    $(this).parents("tr").find(".login_details").show();
    $(this).hide();
  })
  .delegate('.edit_pseudonym_link', 'click', function(event) {
    event.preventDefault();
    var $form = $("#edit_pseudonym_form"),
        $sis_row = $form.find('.sis_user_id');
    $sis_row.hide();
    $form.attr('action', $(this).attr('rel')).attr('method', 'PUT');
    var data = $(this).parents(".login").getTemplateData({textValues: ['unique_id', 'sis_user_id', 'can_edit_sis_user_id']});
    data.password = "";
    data.password_confirmation = "";
    $form.fillFormData(data, {object_name: 'pseudonym'});
    if( data.can_edit_sis_user_id == 'true' ){
      $sis_row.show();
    }
    var passwordable = $(this).parents(".links").hasClass('passwordable');
    $form.toggleClass('passwordable', passwordable);
    $form.find("tr.password").showIf(passwordable);
    $form.find(".account_id").hide();
    $form.dialog('close').dialog({
      autoOpen: false,
      width: 'auto',
      close: function() {
        if($form.data('unique_id_text') && $form.data('unique_id_text').parents(".login").hasClass('blank')) {
          $form.data('unique_id_text').parents(".login").remove();
        }
      }
    }).dialog('open');
    $form.dialog('option', 'title', I18n.t('titles.update_login', 'Update Login'))
      .find(".submit_button").text(I18n.t('buttons.update_login', "Update Login"));
    var $unique_id = $(this).parents(".login").find(".unique_id");
    $form.data('unique_id_text', $unique_id);
    $form.find(":input:visible:first").focus().select();
  })
  .delegate('.delete_pseudonym_link', 'click', function(event) {
    event.preventDefault();
    if($("#login_information .login:visible").length < 2) {
      alert(I18n.t('notices.cant_delete_last_login', "You can't delete the last login for a user"));
      return;
    }
    var login = $(this).parents(".login").find(".unique_id").text();
    $(this).parents(".login").confirmDelete({
      message: I18n.t('confirms.delete_login', "Are you sure you want to delete the login, \"%{login}\"?", {login: login}),
      url: $(this).attr('rel'),
      success: function() {
        $(this).fadeOut();
        if($("#login_information .login:visible").length < 2) {
          $("#login_information .login .delete_pseudonym_link").hide();
        }
      }
    });
  })
  .delegate('.add_pseudonym_link', 'click', function(event) {
    event.preventDefault();
    $("#login_information .login.blank .edit_pseudonym_link").click();
    $form.attr('action', $(this).attr('rel')).attr('method', 'POST');
    $form.fillFormData({'pseudonym[unique_id]': ''});
    $form.dialog('option', 'title', I18n.t('titles.add_login', 'Add Login'))
      .find(".submit_button").text(I18n.t('buttons.add_login', "Add Login"));
    $form.addClass('passwordable');
    $form.find("tr.password").show();
    $form.find(".account_id").show();
    $form.find(".account_id_select").change();
    $form.data('unique_id_text', null);
  });
});
});<|MERGE_RESOLUTION|>--- conflicted
+++ resolved
@@ -47,27 +47,16 @@
         var $login = $(this).data('unique_id_text').parents(".login");
       } else {
         var $login = $("#login_information .login.blank").clone(true);
-<<<<<<< HEAD
-        $("#login_information .add_holder").before($login.show());
-        data.account_name = $(this).data('account_name') || $(this).find(".default_account_name").text();
-=======
         $("#login_information .add_holder").before($login);
         $login.removeClass('blank');
         $login.show();
         data.account_name = $(this).data('account_name');
->>>>>>> 702f9b37
       }
       $login.fillTemplateData({
         data: data,
         hrefValues: ['id', 'account_id']
       });
-<<<<<<< HEAD
-      if($.inArray(data.account_id.toString(), passwordable_account_ids) != -1) {
-        $login.find(".links").addClass('passwordable');
-      }
-=======
       $login.find(".links").addClass('passwordable');
->>>>>>> 702f9b37
       $("#login_information .login .delete_pseudonym_link").show();
 			$.flashMessage(I18n.t('save_succeeded', 'Save successful'));
     },
